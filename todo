--- conflicted
+++ resolved
@@ -52,23 +52,6 @@
 * rename decoding to ML
 * singletons in EpochArray
 
-<<<<<<< HEAD
-<<<<<<< HEAD
-[2] reorder TCs
-[3] decode w unit ids
-[4] filter cells for decoding
-[5] filter events n_active
-[6] HMM error decoding comparison
-[7] regression shuffle aggregation
-[8] TC plots
-
-[8] Xilinx
-[9] Fbright
-[10] Owls nest
-=======
-[6] regression shuffle aggregation
-=======
->>>>>>> 585864ad
 [5] HMM error decoding comparison
 
 [9] Owls nest
@@ -84,5 +67,4 @@
 Bricklink
 ---------
 HMM log prob shuffles x 2
-Sessions aggregation ( and analysis specifications)
->>>>>>> 909173c0b0312ce3eb280470d2ad5ac490104d6d+Sessions aggregation ( and analysis specifications)