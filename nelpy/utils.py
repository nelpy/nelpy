--- conflicted
+++ resolved
@@ -19,15 +19,6 @@
 import scipy.ndimage.filters #import gaussian_filter1d, gaussian_filter
 from numpy import log, ceil
 import copy
-<<<<<<< HEAD
-
-from . import core # so that core.AnalogSignalArray is exposed
-from . import auxiliary # so that auxiliary.TuningCurve1D is epxosed
-
-def get_mua(st, ds=None, sigma=None, bw=None, _fast=True):
-    """Compute the multiunit activity (MUA) from a spike train.
-
-=======
 
 from . import core # so that core.AnalogSignalArray is exposed
 from . import auxiliary # so that auxiliary.TuningCurve1D is epxosed
@@ -142,7 +133,6 @@
 def get_mua(st, ds=None, sigma=None, bw=None, _fast=True):
     """Compute the multiunit activity (MUA) from a spike train.
 
->>>>>>> 909173c0
     Parameters
     ----------
     st : SpikeTrainArray
@@ -406,11 +396,7 @@
 
         bdries = []
 
-<<<<<<< HEAD
-        for k, g in groupby(enumerate(data), lambda ix: (round(100*step*ix[0] - 100*ix[1])//10)):
-=======
         for k, g in groupby(enumerate(data), lambda ix: (ix[0] - ix[1])):
->>>>>>> 909173c0
             f = itemgetter(1)
             gen = (f(x) for x in g)
             start = next(gen)
