__all__ = ['EventArray',
           'BinnedEventArray',
           'SpikeTrainArray',
           'BinnedSpikeTrainArray']

""" idea is to have abscissa and ordinate, and to use aliasing to have n_series,
    _series_subset, series_ids, (or trial_ids), and so on.

    What is the genericized class? EventArray? eventseries, eventcollection

    when event <==> spike, abscissa <==> data, eventseries <==> eventarray
         eventseries_id <==> series_id, eventseries_type <==> series, then we have a
         EventArray. (n_events, n_spikes)

    series ==> series (series, trial, DIO, ...)


    event rate (smooth; ds, sigma)
    series_id
    eventarray shift
    ISI
    PSTH
"""

import warnings
import numpy as np
import copy
import numbers
import logging

from abc import ABC, abstractmethod

from .. import core
from .. import utils
from .. import version

from ..utils_.decorators import keyword_deprecation, keyword_equivalence
from . import _accessors

# Force warnings.warn() to omit the source code line in the message
formatwarning_orig = warnings.formatwarning
warnings.formatwarning = lambda message, category, filename, lineno, \
    line=None: formatwarning_orig(
        message, category, filename, lineno, line='')

########################################################################
# class BaseEventArray
########################################################################
class BaseEventArray(ABC):
    """Base class for EventArray and BinnedEventArray.

    NOTE: This class can't really be instantiated, almost like a pseudo
    abstract class. In particular, during initialization it might fail
    because it checks the n_series of its derived classes to validate
    input to series_ids and series_labels. If NoneTypes are used, then you
    may actually succeed in creating an instance of this class, but it
    will be pretty useless.

    This docstring only applies to this base class, as subclasses may have
    different behavior. Therefore read the particular subclass' docstring
    for the most accurate information.

    Parameters
    ----------
    fs: float, optional
        Sampling rate / frequency (Hz).
    series_ids : list of int, optional
        Unit IDs
    series_labels : list of str, optional
        Labels corresponding to series. Default casts series_ids to str.
    series_tags : optional
        Tags correponding to series.
        NOTE: Currently we do not do any input validation so these can
        be any type. We also don't use these for anything yet.
    label : str, optional
        Information pertaining to the source of the event series.
        Default is None.
    empty : bool, optional
        Whether to create an empty class instance (no data).
        Default is False
    abscissa : optional
        Object for the abscissa (x-axis) coordinate
    ordinate : optional
        Object for the ordinate (y-axis) coordinate
    kwargs : optional
        Other keyword arguments. NOTE: Currently we do not do anything
        with these.

    Attributes
    ----------
    n_series : int
        Number of series in event series.
    issempty : bool
        Whether the class instance is empty (no data)
    series_ids : list of int
        Unit IDs
    series_labels : list of str
        Labels corresponding to series. Default casts series_ids to str.
    series_tags :
        Tags corresponding to series.
        NOTE: Currently we do not do any input validation so these can
        be any type. We also don't use these for anything yet.
    n_intervals : int
        The number of underlying intervals.
    support : nelpy.IntervalArray
        The support of the EventArray.
    fs: float
        Sampling frequency (Hz).
    label : str or None
        Information pertaining to the source of the event series.
    """

    __aliases__ = {}

    __attributes__ = ["_fs", "_series_ids", "_series_labels", "_series_tags", "_label"]

    def __init__(self, *, fs=None, series_ids=None, series_labels=None,
                 series_tags=None, label=None, empty=False, abscissa=None, ordinate=None, **kwargs):

        self.__version__ = version.__version__
        self.type_name = self.__class__.__name__
        if abscissa is None:
            abscissa = core.Abscissa() #TODO: integrate into constructor?
        if ordinate is None:
            ordinate = core.Ordinate() #TODO: integrate into constructor?
        self._abscissa = abscissa
        self._ordinate = ordinate

        series_label = kwargs.pop('series_label', None)
        if series_label is None:
            series_label = 'series'
        self._series_label = series_label

        # if an empty object is requested, return it:
        if empty:
            for attr in self.__attributes__:
                exec("self." + attr + " = None")
            self._abscissa.support = type(self._abscissa.support)(empty=True)
            self._slicer = _accessors.IntervalSeriesSlicer(self)
            self.loc = _accessors.ItemGetterLoc(self)
            self.iloc = _accessors.ItemGetterIloc(self)
            return

        # set initial fs to None
        self._fs = None
        # then attempt to update the fs; this does input validation:
        self.fs = fs

        # WARNING! we need to ensure that self.n_series can work BEFORE
        # we can set self.series_ids or self.series_labels, since those
        # setters check that the lengths of the inputs are consistent
        # with self.n_series.

        # inherit series IDs if available, otherwise initialize to default
        if series_ids is None:
            series_ids = list(range(1,self.n_series + 1))

        series_ids = np.array(series_ids, ndmin=1)  # standardize series_ids

        # if series_labels is empty, default to series_ids
        if series_labels is None:
            series_labels = series_ids

        series_labels = np.array(series_labels, ndmin=1)  # standardize

        self.series_ids = series_ids
        self.series_labels = series_labels
        self._series_tags = series_tags  # no input validation yet
        self.label = label

        self._slicer = _accessors.IntervalSeriesSlicer(self)
        self.loc = _accessors.ItemGetterLoc(self)
        self.iloc = _accessors.ItemGetterIloc(self)

    def __renew__(self):
        """Re-attach slicers and indexers."""
        self._slicer = _accessors.IntervalSeriesSlicer(self)
        self.loc = _accessors.ItemGetterLoc(self)
        self.iloc = _accessors.ItemGetterIloc(self)

    def __repr__(self):
        address_str = " at " + str(hex(id(self)))
        return "<BaseEventArray" + address_str + ">"

    @abstractmethod
    @keyword_equivalence(this_or_that={'n_intervals':'n_epochs'})
    def partition(self, ds=None, n_intervals=None):
        """Returns a BaseEventArray whose support has been partitioned.

        # Regardless of whether 'ds' or 'n_intervals' are used, the exact
        # underlying support is propagated, and the first and last points
        # of the supports are always included, even if this would cause
        # n_points or ds to be violated.

        Parameters
        ----------
        ds : float, optional
            Maximum duration (in seconds), for each interval.
        n_intervals : int, optional
            Number of intervals. If ds is None and n_intervals is None, then
            default is to use n_intervals = 100

        Returns
        -------
        out : BaseEventArray
            BaseEventArray that has been partitioned.
        """
        return

    @abstractmethod
    def isempty(self):
        """(bool) Empty BaseEventArray."""
        return

    @abstractmethod
    def n_series(self):
        """(int) The number of series."""
        return

    @property
    def n_intervals(self):
        if self.isempty:
            return 0
        """(int) The number of underlying intervals."""
        return self._abscissa.support.n_intervals

    @property
    def series_ids(self):
        """Unit IDs contained in the BaseEventArray."""
        return self._series_ids

    @series_ids.setter
    def series_ids(self, val):
        if len(val) != self.n_series:
            raise TypeError("series_ids must be of length n_series")
        elif len(set(val)) < len(val):
            raise TypeError("duplicate series_ids are not allowed")
        else:
            try:
                # cast to int:
                series_ids = [int(id) for id in val]
            except TypeError:
                raise TypeError("series_ids must be int-like")
        self._series_ids = series_ids

    @property
    def series_labels(self):
        """Labels corresponding to series contained in the BaseEventArray."""
        if self._series_labels is None:
            logging.warning("series labels have not yet been specified")
            return self.series_ids
        return self._series_labels

    @series_labels.setter
    def series_labels(self, val):
        if len(val) != self.n_series:
            raise TypeError("labels must be of length n_series")
        else:
            try:
                # cast to str:
                labels = [str(label) for label in val]
            except TypeError:
                raise TypeError("labels must be string-like")
        self._series_labels = labels

    @property
    def series_tags(self):
        """Tags corresponding to series contained in the BaseEventArray"""
        if self._series_tags is None:
            logging.warning("series tags have not yet been specified")
        return self._series_tags

    @property
    def support(self):
        """(nelpy.IntervalArray) The support of the EventArray."""
        return self._abscissa.support

    @support.setter
    def support(self, val):
        """(nelpy.IntervalArray) The support of the EventArray."""
        # modify support
        if isinstance(val, type(self._abscissa.support)):
            self._abscissa.support = val
        elif isinstance(val, (tuple, list)):
            prev_domain = self._abscissa.domain
            self._abscissa.support = type(self._abscissa.support)([val[0], val[1]])
            self._abscissa.domain = prev_domain
        else:
            raise TypeError('support must be of type {}'.format(str(type(self._abscissa.support))))
        # restrict data to new support
        self._restrict_to_interval(self._abscissa.support)

    @property
    def domain(self):
        """(nelpy.IntervalArray) The domain of the EventArray."""
        return self._abscissa.domain

    @domain.setter
    def domain(self, val):
        """(nelpy.IntervalArray) The domain of the EventArray."""
        # modify domain
        if isinstance(val, type(self._abscissa.support)):
            self._abscissa.domain = val
        elif isinstance(val, (tuple, list)):
            self._abscissa.domain = type(self._abscissa.support)([val[0], val[1]])
        else:
            raise TypeError('support must be of type {}'.format(str(type(self._abscissa.support))))
        # restrict data to new support
        self._restrict_to_interval(self._abscissa.support)

    @property
    def fs(self):
        """(float) Sampling rate."""
        return self._fs

    @fs.setter
    def fs(self, val):
        """(float) Sampling rate."""
        if self._fs == val:
            return
        try:
            if val <= 0:
                raise ValueError("sampling rate must be positive")
        except:
            raise TypeError("sampling rate must be a scalar")
        self._fs = val

    @property
    def label(self):
        """Label pertaining to the source of the event series."""
        if self._label is None:
            logging.warning("label has not yet been specified")
        return self._label

    @label.setter
    def label(self, val):
        if val is not None:
            try:  # cast to str:
                label = str(val)
            except TypeError:
                raise TypeError("cannot convert label to string")
        else:
            label = val
        self._label = label

    def _series_subset(self, series_list):
        """Return a BaseEventArray restricted to a subset of series.

        Parameters
        ----------
        series_list : array-like
            Array or list of series_ids.
        """
        return self.loc[:,series_list]

    def __setattr__(self, name, value):
        # https://stackoverflow.com/questions/4017572/how-can-i-make-an-alias-to-a-non-function-member-attribute-in-a-python-class
        name = self.__aliases__.get(name, name)
        object.__setattr__(self, name, value)

    def __getattr__(self, name):
        # https://stackoverflow.com/questions/4017572/how-can-i-make-an-alias-to-a-non-function-member-attribute-in-a-python-class
        if name == "aliases":
            raise AttributeError  # http://nedbatchelder.com/blog/201010/surprising_getattr_recursion.html
        name = self.__aliases__.get(name, name)
        #return getattr(self, name) #Causes infinite recursion on non-existent attribute
        return object.__getattribute__(self, name)

########################################################################
# class EventArray
########################################################################
class EventArray(BaseEventArray):
    """A multiseries eventarray with shared support.

    Parameters
    ----------
    abscissa_vals : array of np.array(dtype=np.float64) event datas in seconds.
        Array of length n_series, each entry with shape (n_data,).
    fs : float, optional
        Sampling rate in Hz. Default is 30,000.
    support : IntervalArray, optional
        IntervalArray on which eventarrays are defined.
        Default is [0, last event] inclusive.
    series_ids : list of int, optional
        Unit IDs.
    series_labels : list of str, optional
        Labels corresponding to series. Default casts series_ids to str.
    series_tags : optional
        Tags correponding to series.
        NOTE: Currently we do not do any input validation so these can
        be any type. We also don't use these for anything yet.
    label : str or None, optional
        Information pertaining to the source of the eventarray.
    empty : bool, optional
        Whether an empty EventArray should be constructed (no data).
    assume_sorted : boolean, optional
        Whether the abscissa values should be treated as sorted (non-decreasing)
        or not. Significant overhead during RSASA object creation can be removed
        if this is True, but note that unsorted abscissa values will mess
        everything up.
        Default is False
    kwargs : optional
        Additional keyword arguments to forward along to the BaseEventArray
        constructor.

    Attributes
    ----------
    Note : Read the docstring for the BaseEventArray superclass for additional
    attributes that are defined there.
    isempty : bool
        Whether the EventArray is empty (no data).
    n_series : int
        The number of series.
    n_active : int
        The number of active series. A series is considered active if
        it fired at least one event.
    data : array of np.array(dtype=np.float64) event datas in seconds.
        Array of length n_series, each entry with shape (n_data,).
    n_events : np.ndarray
        The number of events in each series.
    issorted : bool
        Whether the data are sorted.
    first_event : np.float
        The time of the very first event, across all series.
    last_event : np.float
        The time of the very last event, across all series.
    """

    __attributes__ = ["_data"]
    __attributes__.extend(BaseEventArray.__attributes__)
    def __init__(self, abscissa_vals=None, *, fs=None, support=None,
                 series_ids=None, series_labels=None, series_tags=None,
                 label=None, empty=False, assume_sorted=None, **kwargs):

        if assume_sorted is None:
            assume_sorted = False

        # if an empty object is requested, return it:
        if empty:
            super().__init__(empty=True)
            for attr in self.__attributes__:
                exec("self." + attr + " = None")
            self._abscissa.support = type(self._abscissa.support)(empty=True)
            return

        # set default sampling rate
        if fs is None:
            fs = 30000
            logging.warning("No sampling rate was specified! Assuming default of {} Hz.".format(fs))

        def is_singletons(data):
            """Returns True if data is a list of singletons (more than one)."""
            data = np.array(data)
            try:
                if data.shape[-1] < 2 and np.max(data.shape) > 1:
                    return True
                if max(np.array(data).shape[:-1]) > 1 and data.shape[-1] == 1:
                    return True
            except (IndexError, TypeError, ValueError):
                return False
            return False

        def is_single_series(data):
            """Returns True if data represents event datas from a single series.

            Examples
            ========
            [1, 2, 3]           : True
            [[1, 2, 3]]         : True
            [[1, 2, 3], []]     : False
            [[], [], []]        : False
            [[[[1, 2, 3]]]]     : True
            [[[[[1],[2],[3]]]]] : False
            """
            try:
                if isinstance(data[0][0], list) or isinstance(data[0][0], np.ndarray):
                    logging.info("event datas input has too many layers!")
                    try:
                        if max(np.array(data).shape[:-1]) > 1:
            #                 singletons = True
                            return False
                    except ValueError:
                        return False
                    data = np.squeeze(data)
            except (IndexError, TypeError):
                pass
            try:
                if isinstance(data[1], list) or isinstance(data[1], np.ndarray):
                    return False
            except (IndexError, TypeError):
                pass
            return True

        def standardize_to_2d(data):
            if is_single_series(data):
                return np.array(np.squeeze(data), ndmin=2)
            if is_singletons(data):
                data = np.squeeze(data)
                n = np.max(data.shape)
                if len(data.shape) == 1:
                    m = 1
                else:
                    m = np.min(data.shape)
                data = np.reshape(data, (n,m))
            else:
                data = np.squeeze(data)
                if data.dtype == np.dtype('O'):
                    jagged = True
                else:
                    jagged = False
                if jagged:  # jagged array
                    # standardize input so that a list of lists is converted
                    # to an array of arrays:
                    data = np.array(
                        [np.array(st, ndmin=1, copy=False) for st in data])
                else:
                    data = np.array(data, ndmin=2)
            return data

        data = standardize_to_2d(abscissa_vals)

        # If user said to assume the absicssa vals are sorted but they actually
        # aren't, then the mistake will get propagated down. The responsibility
        # therefore lies on the user whenever he/she uses assume_sorted=True
        # as a constructor argument
        for ii, train in enumerate(data):
            if not assume_sorted:
                # sort event series, but only if necessary
                if not utils.is_sorted(train):
                    data[ii] = np.sort(train)
            else:
                data[ii] = np.sort(train)

        kwargs["fs"] = fs
        kwargs["series_ids"] = series_ids
        kwargs["series_labels"] = series_labels
        kwargs["series_tags"] = series_tags
        kwargs["label"] = label

        self._data = data  # this is necessary so that
        # super() can determine self.n_series when initializing.

        # initialize super so that self.fs is set:
        super().__init__(**kwargs)

        # print(self.type_name, kwargs)

        # if only empty data were received AND no support, attach an
        # empty support:
        if np.sum([st.size for st in data]) == 0 and support is None:
            logging.warning("no events; cannot automatically determine support")
            support = type(self._abscissa.support)(empty=True)

        # determine eventarray support:
        if support is None:
            first_spk = np.nanmin(np.array([series[0] for series in data if len(series) !=0]))
            # BUG: if eventseries is empty np.array([]) then series[-1]
            # raises an error in the following:
            # FIX: list[-1] raises an IndexError for an empty list,
            # whereas list[-1:] returns an empty list.
            last_spk = np.nanmax(np.array([series[-1:] for series in data if len(series) !=0]))
            self.support = type(self._abscissa.support)(np.array([first_spk, last_spk + 1/fs]))
            # in the above, there's no reason to restrict to support
        else:
            # restrict events to only those within the eventseries
            # array's support:
            self.support = support

        # TODO: if sorted, we may as well use the fast restrict here as well?
        self._restrict_to_interval(self._abscissa.support, data=data)

    @keyword_equivalence(this_or_that={'n_intervals':'n_epochs'})
    def partition(self, ds=None, n_intervals=None):
        """Returns a BaseEventArray whose support has been partitioned.

        # Irrespective of whether 'ds' or 'n_intervals' are used, the exact
        # underlying support is propagated, and the first and last points
        # of the supports are always included, even if this would cause
        # n_points or ds to be violated.

        Parameters
        ----------
        ds : float, optional
            Maximum duration (in seconds), for each interval.
        n_points : int, optional
            Number of intervals. If ds is None and n_intervals is None, then
            default is to use n_intervals = 100

        Returns
        -------
        out : BaseEventArray
            BaseEventArray that has been partitioned.
        """

        out = self.copy()
        abscissa = copy.deepcopy(out._abscissa)
        abscissa.support = abscissa.support.partition(ds=ds, n_intervals=n_intervals)
        out._abscissa = abscissa
        out.__renew__()

        return out

    def _copy_without_data(self):
        """Return a copy of self, without event datas.
<<<<<<< HEAD

=======
>>>>>>> 79a8ea9a
        Note: the support is left unchanged.
        """
        out = copy.copy(self) # shallow copy
        out._data = np.array(self.n_series*[None])
        out = copy.deepcopy(out) # just to be on the safe side, but at least now we are not copying the data!
        out.__renew__()
        return out

    def copy(self):
        """Returns a copy of the EventArray."""
        newcopy = copy.deepcopy(self)
        newcopy.__renew__()
        return newcopy

    def __iter__(self):
        """EventArray iterator initialization."""
        # initialize the internal index to zero when used as iterator
        self._index = 0
        return self

    def __next__(self):
        """EventArray iterator advancer."""
        index = self._index
        if index > self._abscissa.support.n_intervals - 1:
            raise StopIteration

        self._index += 1
        return self.loc[index]

    def __getitem__(self, idx):
        """EventArray index access.

        By default, this method is bound to EventArray.loc
        """
        return self.loc[idx]

    @property
    def isempty(self):
        """(bool) Empty EventArray."""
        try:
            return np.sum([len(st) for st in self.data]) == 0
        except TypeError:
            return True  # this happens when self.data == None

    @property
    def n_series(self):
        """(int) The number of series."""
        try:
            return utils.PrettyInt(len(self.data))
        except TypeError:
            return 0

    @property
    def n_active(self):
        """(int) The number of active series.

        A series is considered active if it fired at least one event.
        """
        if self.isempty:
            return 0
        return utils.PrettyInt(np.count_nonzero(self.n_events))

    def flatten(self, *, series_id=None, series_label=None):
        """Collapse events across series.

        WARNING! series_tags are thrown away when flattening.

        Parameters
        ----------
        series_id: (int)
            (series) ID to assign to flattened event series, default is 0.
        series_label (str)
            (series) Label for event series, default is 'flattened'.
        """
        if self.n_series < 2:  # already flattened
            return self

        # default args:
        if series_id is None:
            series_id = 0
        if series_label is None:
            series_label = "flattened"

        flattened = self._copy_without_data()

        flattened._series_ids = [series_id]
        flattened._series_labels = [series_label]
        flattened._series_tags = None

        alldatas = self.data[0]
        for series in range(1,self.n_series):
            alldatas = utils.linear_merge(alldatas, self.data[series])

        flattened._data = np.array(list(alldatas), ndmin=2)
        flattened.__renew__()
        return flattened

    def _restrict(self, intervalslice, seriesslice, *, subseriesslice=None):

        self._restrict_to_series_subset(seriesslice)
        self._restrict_to_interval(intervalslice)
        return self

    def _restrict_to_series_subset(self, idx):

        # Warning: This function can mutate data

        # TODO: Update tags
        try:
            self._data = self._data[idx]
            singleseries = (len(self._data) == 1)
            if singleseries:
                self._data = np.array(self._data[0], ndmin=2)
            self._series_ids = list(np.atleast_1d(np.atleast_1d(self._series_ids)[idx]))
            self._series_labels = list(np.atleast_1d(np.atleast_1d(self._series_labels)[idx]))
        except AttributeError:
            self._data = self._data[idx]
            singleseries = (len(self._data) == 1)
            if singleseries:
                self._data = np.array(self._data[0], ndmin=2)
            self._series_ids = list(np.atleast_1d(np.atleast_1d(self._series_ids)[idx]))
            self._series_labels = list(np.atleast_1d(np.atleast_1d(self._series_labels)[idx]))
        except IndexError:
            raise IndexError("One of more indices were out of bounds for n_series with size {}"
                             .format(self.n_series))
        except Exception:
            raise TypeError("Unsupported indexing type {}".format(type(idx)))

        return self

    def _restrict_to_interval(self, intervalslice, *, data=None):
        """Return data restricted to an intervalarray.

        This function assumes sorted event datas, so that binary search can
        be used to quickly identify slices that should be kept in the
        restriction. It does not check every event data.

        Parameters
        ----------
        intervalarray : nelpy.IntervalArray
        """

        # Warning: this function can mutate data
        # This should be called from _restrict only. That's where
        # intervalarray is first checked against the support.
        # This function assumes that has happened already, so
        # every point in intervalarray is also in the support

        # NOTE: this used to assume multiple series for the enumeration to work

        if data is None:
            data = self._data

        if isinstance(intervalslice, slice):
            if intervalslice.start == None and intervalslice.stop == None and intervalslice.step == None:
                # no restriction on interval
                return self

        newintervals = self._abscissa.support[intervalslice].merge()
        if newintervals.isempty:
            logging.warning("Index resulted in empty interval array")
            return self.empty(inplace=True)

        if not self.isempty:
            for series, evt_data in enumerate(data):
                indices = []
                for epdata in newintervals.data:
                    t_start = epdata[0]
                    t_stop = epdata[1]
                    frm, to = np.searchsorted(evt_data, (t_start, t_stop))
                    indices.append((frm, to))
                indices = np.array(indices, ndmin=2)
                if np.diff(indices).sum() < len(evt_data):
                    logging.warning(
                        'ignoring events outside of eventarray support')
                singleseries = (len(self._data) == 1)
                if singleseries:
                    data_list = []
                    for start, stop in indices:
                        data_list.extend(evt_data[start:stop])
                    data = np.array(data_list, ndmin=2)
                else:
                    # here we have to do some annoying conversion between
                    # arrays and lists to fully support jagged array
                    # mutation
                    data_list = []
                    for start, stop in indices:
                        data_list.extend(evt_data[start:stop])
                    data_ = data.tolist()  # this creates copy
                    data_[series] = np.array(data_list)
                    data = utils.ragged_array(data_)
            self._data = data

        self._abscissa.support = newintervals
        return self

    def empty(self, *, inplace=True):
        """Remove data (but not metadata) from EventArray."""
        n_series = self.n_series
        if not inplace:
            out = self._copy_without_data()
        else:
            out = self
            out._data = np.array(n_series*[None])
        out._abscissa.support = type(self._abscissa.support)(empty=True)
        out.__renew__()
        return out

    def __repr__(self):
        address_str = " at " + str(hex(id(self)))
        with warnings.catch_warnings():
            warnings.simplefilter("ignore")
            if self.isempty:
                return "<empty " + self.type_name + address_str + ">"
            if self._abscissa.support.n_intervals > 1:
                epstr = " ({} segments)".format(self._abscissa.support.n_intervals)
            else:
                epstr = ""
            if self.fs is not None:
                fsstr = " at %s Hz" % self.fs
            else:
                fsstr = ""
            if self.label is not None:
                labelstr = " from %s" % self.label
            else:
                labelstr = ""
            numstr = " %s %s" % (self.n_series, self._series_label)
        return "<%s%s:%s%s>%s%s" % (self.type_name, address_str, numstr, epstr, fsstr, labelstr)

    def bin(self, *, ds=None):
        """Return a binned eventarray."""
        return BinnedEventArray(self, ds=ds)

    @property
    def data(self):
        """Event datas in seconds."""
        return self._data

    @property
    def n_events(self):
        """(np.array) The number of events in each series."""
        if self.isempty:
            return 0
        return np.array([len(series) for series in self.data])

    @property
    def issorted(self):
        """(bool) Sorted EventArray."""
        if self.isempty:
            return True
        return np.array(
            [utils.is_sorted(eventarray) for eventarray in self.data]
            ).all()

    def _reorder_series_by_idx(self, neworder, inplace=False):
        """Reorder series according to a specified order.

        neworder must be list-like, of size (n_series,)

        Return
        ------
        out : reordered EventArray
        """

        if inplace:
            out = self
        else:
            out = self.copy()

        oldorder = list(range(len(neworder)))
        for oi, ni in enumerate(neworder):
            frm = oldorder.index(ni)
            to = oi
            utils.swap_rows(out._data, frm, to)
            out._series_ids[frm], out._series_ids[to] = out._series_ids[to], out._series_ids[frm]
            out._series_labels[frm], out._series_labels[to] = out._series_labels[to], out._series_labels[frm]
            # TODO: re-build series tags (tag system not yet implemented)
            oldorder[frm], oldorder[to] = oldorder[to], oldorder[frm]
 
        out.__renew__()
        return out

    def reorder_series(self, neworder, *, inplace=False):
        """Reorder series according to a specified order.

        neworder must be list-like, of size (n_series,) and in terms of
        series_ids

        Return
        ------
        out : reordered EventArray
        """
        raise DeprecationWarning("reorder_series has been deprecated. Use reorder_series_by_id(x/s) instead!")

    def reorder_series_by_ids(self, neworder, *, inplace=False):
        """Reorder series according to a specified order.

        neworder must be list-like, of size (n_series,) and in terms of
        series_ids

        Return
        ------
        out : reordered EventArray
        """
        if inplace:
            out = self
        else:
            out = self.copy()

        neworder = [self.series_ids.index(x) for x in neworder]

        oldorder = list(range(len(neworder)))
        for oi, ni in enumerate(neworder):
            frm = oldorder.index(ni)
            to = oi
            utils.swap_rows(out._data, frm, to)
            out._series_ids[frm], out._series_ids[to] = out._series_ids[to], out._series_ids[frm]
            out._series_labels[frm], out._series_labels[to] = out._series_labels[to], out._series_labels[frm]
            # TODO: re-build series tags (tag system not yet implemented)
            oldorder[frm], oldorder[to] = oldorder[to], oldorder[frm]

        out.__renew__()
        return out

    def get_event_firing_order(self):
        """Returns a list of series_ids such that the series are ordered
        by when they first fire in the EventArray.

        Return
        ------
        firing_order : list of series_ids
        """

        first_events = [(ii, series[0]) for (ii, series) in enumerate(self.data) if len(series) !=0]
        first_events_series_ids = np.array(self.series_ids)[[fs[0] for fs in first_events]]
        first_events_datas = np.array([fs[1] for fs in first_events])
        sortorder = np.argsort(first_events_datas)
        first_events_series_ids = first_events_series_ids[sortorder]
        remaining_ids = list(set(self.series_ids) - set(first_events_series_ids))
        firing_order = list(first_events_series_ids)
        firing_order.extend(remaining_ids)

        return firing_order

    @property
    def first_event(self):
        """Returns the [time of the] first event across all series."""
        first = np.inf
        for series in self.data:
            if series[0] < first:
                first = series[0]
        return first

    @property
    def last_event(self):
        """Returns the [time of the] last event across all series."""
        last = -np.inf
        for series in self.data:
            if series[-1] > last:
                last = series[-1]
        return last

    def empty(self, inplace=False):
        """Remove data (but not metadata) from EventArray.

        Attributes 'data', and 'support' are both emptied.

        Note: n_series, series_ids, etc. are all preserved.
        """
        if not inplace:
            out = self._copy_without_data()
            out._abscissa.support = type(self._abscissa.support)(empty=True)
            return out
        out = self
        out._data = np.array(self.n_series*[None])
        out._abscissa.support = type(self._abscissa.support)(empty=True)
        out.__renew__()
        return out

########################################################################
# class BinnedEventArray
########################################################################
class BinnedEventArray(BaseEventArray):
    """BinnedEventArray.

    Parameters
    ----------
    eventarray : nelpy.EventArray or nelpy.RegularlySampledAnalogSignalArray
        Input data.
    ds : float
        The bin width, in seconds.
        Default is 0.0625 (62.5 ms)
    empty : bool, optional
        Whether an empty BinnedEventArray should be constructed (no data).
    fs : float, optional
        Sampling rate in Hz. If fs is passed as a parameter, then data
        is assumed to be in sample numbers instead of actual data.
    kwargs : optional
        Additional keyword arguments to forward along to the BaseEventArray
        constructor.

    Attributes
    ----------
    Note : Read the docstring for the BaseEventArray superclass for additional
    attributes that are defined there.
    isempty : bool
        Whether the BinnedEventArray is empty (no data).
    n_series : int
        The number of series.
    bin_centers : np.ndarray
        The bin centers, in seconds.
    event_centers : np.ndarray
        The centers of each event, in seconds.
    data : np.array, with shape (n_series, n_bins)
        Event counts in all bins.
    bins : np.ndarray
        The bin edges, in seconds.
    binnedSupport : np.ndarray, with shape (n_intervals, 2)
        The binned support of the BinnedEventArray (in
        bin IDs).
    lengths : np.ndarray
        Lengths of contiguous segments, in number of bins.
    eventarray : nelpy.EventArray
        The original eventarray associated with the binned data.
    n_bins : int
        The number of bins.
    ds : float
        Bin width, in seconds.
    n_active : int
        The number of active series. A series is considered active if
        it fired at least one event.
    n_active_per_bin : np.ndarray, with shape (n_bins, )
        Number of active series per data bin.
    n_events : np.ndarray
        The number of events in each series.
    support : nelpy.IntervalArray
        The support of the BinnedEventArray.
    """

    __attributes__ = ["_ds", "_bins", "_data", "_bin_centers",
                      "_binnedSupport", "_eventarray"]
    __attributes__.extend(BaseEventArray.__attributes__)

    def __init__(self, eventarray=None, *, ds=None, empty=False, **kwargs):

        super().__init__(empty=True)

        # if an empty object is requested, return it:
        if empty:
            # super().__init__(empty=True)
            for attr in self.__attributes__:
                exec("self." + attr + " = None")
            self._abscissa.support = type(self._abscissa.support)(empty=True)
            self._event_centers = None
            return

        # handle casting other nelpy objects to BinnedEventArray:
        if isinstance(eventarray, core.RegularlySampledAnalogSignalArray):
            if eventarray.isempty:
                for attr in self.__attributes__:
                    exec("self." + attr + " = None")
                self._abscissa.support = type(eventarray._abscissa.support)(empty=True)
                self._event_centers = None
                return
            eventarray = eventarray.copy() # Note: this is a deep copy
            n_empty_epochs = np.sum(eventarray.support.lengths==0)
            if n_empty_epochs > 0:
                logging.warning("Detected {} empty epochs. Removing these in the cast object"
                              .format(n_empty_epochs))
                eventarray.support = eventarray.support._drop_empty_intervals()
            if not eventarray.support.ismerged:
                logging.warning("Detected overlapping epochs. Merging these in the cast object")
                eventarray.support = eventarray.support.merge()

            self._eventarray = None
            self._ds = 1/eventarray.fs
            self._series_labels = eventarray.labels
            self._bin_centers = eventarray.abscissa_vals
            tmp = np.insert(np.cumsum(eventarray.lengths),0,0)
            self._binnedSupport = np.array((tmp[:-1], tmp[1:]-1)).T
            self._abscissa.support = eventarray.support
            try:
                self._series_ids = (np.array(eventarray.labels).astype(int)).tolist()
            except (ValueError, TypeError):
                self._series_ids = (np.arange(eventarray.n_signals) + 1).tolist()
            self._data = eventarray._ydata_rowsig

            bins = []
            for starti, stopi in self._binnedSupport:
                bins_edges_in_interval = (self._bin_centers[starti:stopi+1] - self._ds/2).tolist()
                bins_edges_in_interval.append(self._bin_centers[stopi] + self._ds/2)
                bins.extend(bins_edges_in_interval)
            self._bins = np.array(bins)
            return

        if type(eventarray).__name__ == 'BinnedSpikeTrainArray':
            # old-style nelpy BinnedSpikeTrainArray object?
            try:
                self._eventarray = eventarray._spiketrainarray
                self._ds = eventarray.ds
                self._series_labels = eventarray.unit_labels
                self._bin_centers = eventarray.bin_centers
                self._binnedSupport = eventarray.binnedSupport
                try:
                    self._abscissa.support = core.EpochArray(eventarray.support.data)
                except AttributeError:
                    self._abscissa.support = core.EpochArray(eventarray.support.time)
                self._series_ids = eventarray.unit_ids
                self._data = eventarray.data
                return
            except Exception:
                pass

        if not isinstance(eventarray, EventArray):
            raise TypeError('eventarray must be a nelpy.EventArray object.')

        self._ds = None
        self._bin_centers = np.array([])
        self._event_centers = None

        with warnings.catch_warnings():
            warnings.simplefilter("ignore")
            kwargs = {'fs': eventarray.fs,
                      'series_ids': eventarray.series_ids,
                      'series_labels': eventarray.series_labels,
                      'series_tags': eventarray.series_tags,
                      'label': eventarray.label}

        # initialize super so that self.fs is set:
        self._data = np.zeros((eventarray.n_series,0))
            # the above is necessary so that super() can determine
            # self.n_series when initializing. self.data will
            # be updated later in __init__ to reflect subsequent changes
        super().__init__(**kwargs)

        if ds is None:
            logging.warning('no bin size was given, assuming 62.5 ms')
            ds = 0.0625

        self._eventarray = eventarray # TODO: remove this if we don't need it, or decide that it's too wasteful
        self._abscissa = copy.deepcopy(eventarray._abscissa)
        self.ds = ds

        self._bin_events(
            eventarray=eventarray,
            intervalArray=eventarray.support,
            ds=ds
            )

    def __mul__(self, other):
        """Overloaded * operator"""

        if isinstance(other, numbers.Number):
            neweva = self.copy()
            neweva._data = self.data * other
            return neweva
        elif isinstance(other, np.ndarray):
            neweva = self.copy()
            neweva._data = (self.data.T * other).T
            return neweva
        else:
            raise TypeError("unsupported operand type(s) for *: '{}' and '{}'".format(str(type(self)), str(type(other))))

    def __rmul__(self, other):
        """Overloaded * operator"""
        return self.__mul__(other)

    def __sub__(self, other):
        """Overloaded - operator"""
        if isinstance(other, numbers.Number):
            neweva = self.copy()
            neweva._data = self.data - other
            return neweva
        elif isinstance(other, np.ndarray):
            neweva = self.copy()
            neweva._data = (self.data.T - other).T
            return neweva
        else:
            raise TypeError("unsupported operand type(s) for -: '{}' and '{}'".format(str(type(self)), str(type(other))))

    def __add__(self, other):
        """Overloaded + operator"""

        if isinstance(other, numbers.Number):
            neweva = self.copy()
            neweva._data = self.data + other
            return neweva
        elif isinstance(other, np.ndarray):
            neweva = self.copy()
            neweva._data = (self.data.T + other).T
            return neweva
        elif isinstance(other, type(self)):

            #TODO: additional checks need to be done, e.g., same series ids...
            assert self.n_series == other.n_series
            support = self._abscissa.support + other.support

            newdata = []
            for series in range(self.n_series):
                newdata.append(np.append(self.data[series], other.data[series]))

            fs = self.fs
            if self.fs != other.fs:
                fs = None
            return type(self)(newdata, support=support, fs=fs)
        else:
            raise TypeError("unsupported operand type(s) for +: '{}' and '{}'".format(str(type(self)), str(type(other))))

    def __truediv__(self, other):
        """Overloaded / operator"""

        if isinstance(other, numbers.Number):
            neweva = self.copy()
            neweva._data = self.data / other
            return neweva
        elif isinstance(other, np.ndarray):
            neweva = self.copy()
            neweva._data = (self.data.T / other).T
            return neweva
        else:
            raise TypeError("unsupported operand type(s) for /: '{}' and '{}'".format(str(type(self)), str(type(other))))

    def median(self,*,axis=1):
        """Returns the median of each series in BinnedEventArray."""
        try:
            medians = np.nanmedian(self.data, axis=axis).squeeze()
            if medians.size == 1:
                return np.asscalar(medians)
            return medians
        except IndexError:
            raise IndexError("Empty BinnedEventArray; cannot calculate median.")

    def mean(self,*,axis=1):
        """Returns the mean of each series in BinnedEventArray."""
        try:
            means = np.nanmean(self.data, axis=axis).squeeze()
            if means.size == 1:
                return np.asscalar(means)
            return means
        except IndexError:
            raise IndexError("Empty BinnedEventArray; cannot calculate mean.")

    def std(self,*,axis=1):
        """Returns the standard deviation of each series in BinnedEventArray."""
        try:
            stds = np.nanstd(self.data,axis=axis).squeeze()
            if stds.size == 1:
                return np.asscalar(stds)
            return stds
        except IndexError:
            raise IndexError("Empty BinnedEventArray; cannot calculate standard deviation")

    def center(self, inplace=False):
        """Center data (zero mean)."""
        if inplace:
            out = self
        else:
            out = self.copy()
        out._data = (out._data.T - out.mean()).T
        return out

    def normalize(self, inplace=False):
        """Normalize data (unit standard deviation)."""
        if inplace:
            out = self
        else:
            out = self.copy()
        std = out.std()
        std[std==0] = 1
        out._data = (out._data.T / std).T
        return out

    def standardize(self, inplace=False):
        """Standardize data (zero mean and unit std deviation)."""
        if inplace:
            out = self
        else:
            out = self.copy()
        out._data = (out._data.T - out.mean()).T
        std = out.std()
        std[std==0] = 1
        out._data = (out._data.T / std).T

        return out

    @keyword_equivalence(this_or_that={'n_intervals':'n_epochs'})
    def partition(self, ds=None, n_intervals=None):
        """Returns a BaseEventArray whose support has been partitioned.

        # Irrespective of whether 'ds' or 'n_intervals' are used, the exact
        # underlying support is propagated, and the first and last points
        # of the supports are always included, even if this would cause
        # n_points or ds to be violated.

        Parameters
        ----------
        ds : float, optional
            Maximum duration (in seconds), for each interval.
        n_points : int, optional
            Number of intervals. If ds is None and n_intervals is None, then
            default is to use n_intervals = 100

        Returns
        -------
        out : BaseEventArray
            BaseEventArray that has been partitioned.
        """

        partitioned = type(self)(core.RegularlySampledAnalogSignalArray(self).partition(ds=ds, n_intervals=n_intervals))
        # partitioned.loc = ItemGetter_loc(partitioned)
        # partitioned.iloc = ItemGetter_iloc(partitioned)
        return partitioned

        # raise NotImplementedError('workaround: cast to AnalogSignalArray, partition, and cast back to BinnedEventArray')

    def _copy_without_data(self):
        """Returns a copy of the BinnedEventArray, without data.
<<<<<<< HEAD

=======
>>>>>>> 79a8ea9a
        Note: the support is left unchanged, but the binned_support is removed.
        """
        out = copy.copy(self) # shallow copy
        out._bin_centers = None
        out._binnedSupport = None
        out._bins = None
        out._data = np.zeros((self.n_series, 0))
        out = copy.deepcopy(out) # just to be on the safe side, but at least now we are not copying the data!
        out.__renew__()
        return out

    def copy(self):
        """Returns a copy of the BinnedEventArray."""
        newcopy = copy.deepcopy(self)
        newcopy.__renew__()
        return newcopy

    def __repr__(self):
        address_str = " at " + str(hex(id(self)))
        if self.isempty:
            return "<empty " + self.type_name + address_str + ">"
        ustr = " {} {}".format(self.n_series, self._series_label)
        if self._abscissa.support.n_intervals > 1:
            epstr = " ({} segments) in".format(self._abscissa.support.n_intervals)
        else:
            epstr = " in"
        if self.n_bins == 1:
            bstr = " {} bin of width {}".format(self.n_bins, utils.PrettyDuration(self.ds))
            dstr = ""
        else:
            bstr = " {} bins of width {}".format(self.n_bins, utils.PrettyDuration(self.ds))
            dstr = " for a total of {}".format(utils.PrettyDuration(self.n_bins*self.ds))
        return "<%s%s:%s%s%s>%s" % (self.type_name, address_str, ustr, epstr, bstr, dstr)

    def __iter__(self):
        """BinnedEventArray iterator initialization."""
        # initialize the internal index to zero when used as iterator
        self._index = 0
        return self

    def __next__(self):
        """BinnedEventArray iterator advancer."""
        index = self._index

        if index > self._abscissa.support.n_intervals - 1:
            raise StopIteration

        # TODO: return self.loc[index], and make sure that __getitem__ is updated
        with warnings.catch_warnings():
            warnings.simplefilter("ignore")
            support = self._abscissa.support[index]
            bsupport = self.binnedSupport[[index],:]

            binnedeventarray = type(self)(empty=True)
            exclude = ["_bins", "_data", "_support", "_bin_centers", "_binnedSupport"]
            attrs = (x for x in self.__attributes__ if x not in exclude)
            for attr in attrs:
                exec("binnedeventarray." + attr + " = self." + attr)
            binindices = np.insert(0, 1, np.cumsum(self.lengths + 1)) # indices of bins
            binstart = binindices[index]
            binstop = binindices[index+1]
            binnedeventarray._bins = self._bins[binstart:binstop]
            binnedeventarray._data = self._data[:,bsupport[0][0]:bsupport[0][1]+1]
            binnedeventarray._abscissa.support = support
            binnedeventarray._bin_centers = self._bin_centers[bsupport[0][0]:bsupport[0][1]+1]
            binnedeventarray._binnedSupport = bsupport - bsupport[0,0]
        self._index += 1
        binnedeventarray.__renew__()
        return binnedeventarray

<<<<<<< HEAD
    def empty(self, inplace=False):
        """Remove data (but not metadata) from BinnedEventArray.

        Attributes 'data', and 'support' 'binnedSupport' are all emptied.

        Note: n_series, series_ids, etc. are all preserved.
        """
=======
    def empty(self, *, inplace=True):
        """Remove data (but not metadata) from BinnedEventArray."""
>>>>>>> 79a8ea9a
        if not inplace:
            out = self._copy_without_data()
            out._abscissa.support = type(self._abscissa.support)(empty=True)
            return out
        out = self
        out._data = np.zeros((self.n_series, 0))
        out._abscissa.support = type(self._abscissa.support)(empty=True)
        out._binnedSupport = None
        out._bin_centers = None
        out._bins = None
        out._eventarray.empty(inplace=True)
        out.__renew__()
        return out

    def __getitem__(self, idx):
        """BinnedEventArray index access.

        By default, this method is bound to .loc
        """
        return self.loc[idx]

    def _restrict(self, intervalslice, seriesslice):
        # This function should be called only by an itemgetter
        # because it mutates data.
        # The itemgetter is responsible for creating copies
        # of objects

        self._restrict_to_series_subset(seriesslice)
        self._eventarray._restrict_to_series_subset(seriesslice)

        self._restrict_to_interval(intervalslice)
        self._eventarray._restrict_to_interval(intervalslice)
        return self

    def _restrict_to_series_subset(self, idx):

        # Warning: This function can mutate data

        if isinstance(idx, core.IntervalArray):
            raise IndexError("Slicing is [intervals, signal]; perhaps you have the order reversed?")

        # TODO: update tags
        try:
            self._data = np.atleast_2d(self.data[idx,:])
            self._series_ids = list(np.atleast_1d(np.atleast_1d(self._series_ids)[idx]))
            self._series_labels = list(np.atleast_1d(np.atleast_1d(self._series_labels)[idx]))
        except IndexError:
            raise IndexError("One of more indices were out of bounds for n_series with size {}"
                             .format(self.n_series))
        except Exception:
            raise TypeError("Unsupported indexing type {}".format(type(idx)))

    def _restrict_to_interval(self, intervalslice):

        # Warning: This function can mutate data. It should only be called from
        # _restrict

        if isinstance(intervalslice, slice):
            if (intervalslice.start == None and
                intervalslice.stop  == None and
                intervalslice.step  == None):
                # no restriction on interval
                return self

        newintervals = self._abscissa.support[intervalslice].merge()
        if newintervals.isempty:
            logging.warning("Index resulted in empty interval array")
            return self.empty(inplace=True)

        bcenter_inds = []
        bin_inds = []
        start = 0
        bsupport = np.zeros((newintervals.n_intervals, 2),
                            dtype=int)
        support_intervals = np.zeros((newintervals.n_intervals, 2))

        if not self.isempty:
            for ii, interval in enumerate(newintervals.data):

                a_start = interval[0]
                a_stop = interval[1]
                frm, to = np.searchsorted(self._bins, (a_start, a_stop))
                # If bin edges equal a_stop, they should still be included
                if self._bins[to] <= a_stop:
                    bin_inds.extend(np.arange(frm, to + 1, step=1))
                else:
                    bin_inds.extend(np.arange(frm, to, step=1))
                    to -= 1
                support_intervals[ii] = [self._bins[frm], self._bins[to]]
                
                lind, rind = np.searchsorted(self._bin_centers,
                                            (self._bins[frm], self._bins[to]))
                # We don't have to worry about an if-else block here unlike
                # for the bin_inds because the bin_centers can NEVER equal
                # the bins. Therefore we know every interval looks like
                # the following:
                #  first desired bin         last desired bin
                # |------------------|......|-------------------|
                #          ^                                         ^
                #          |                                         |
                #        lind                                      rind
                # Since arange is half-open, the indices we actually take
                # will be such that all bin centers fall within the desired
                # bin edges.
                bcenter_inds.extend(np.arange(lind, rind, step=1))

                bsupport[ii] = [start, start+(to-frm-1)]
                start += to - frm

            self._bins = self._bins[bin_inds]
            self._bin_centers = self._bin_centers[bcenter_inds]
            self._data = np.atleast_2d(self._data[:, bcenter_inds])
            self._binnedSupport = bsupport
        
        self._abscissa.support = type(self._abscissa.support)(support_intervals)

    def _subset(self, idx):
        binnedeventarray = self._copy_without_data()
        try:
            binnedeventarray._data = np.atleast_2d(self.data[idx,:])
        except IndexError:
            raise IndexError("index {} is out of bounds for n_signals with size {}".format(idx, self.n_series))
        binnedeventarray.__renew__()
        return binnedeventarray

    @property
    def isempty(self):
        """(bool) Empty BinnedEventArray."""
        try:
            return len(self.centers) == 0
        except TypeError:
            return True  # this happens when self.centers == None

    @property
    def n_series(self):
        """(int) The number of series."""
        try:
            return utils.PrettyInt(self.data.shape[0])
        except AttributeError:
            return 0

    @property
    def centers(self):
        """(np.array) The bin centers (in seconds)."""
        logging.warning("centers is deprecated. Use bin_centers instead.")
        return self.bin_centers

    @property
    def _abscissa_vals(self):
        """(np.array) The bin centers (in seconds)."""
        return self._bin_centers

    @property
    def bin_centers(self):
        """(np.array) The bin centers (in seconds)."""
        return self._bin_centers

    @property
    def event_centers(self):
        """(np.array) The centers (in seconds) of each event."""
        if self._event_centers is None:
            raise NotImplementedError("event_centers not yet implemented")
            # self._event_centers = midpoints
        return self._event_centers

    @property
    def _midpoints(self):
        """(np.array) The centers (in index space) of all events.

        Example
        -------
        ax, img = npl.imagesc(bst.data) # data is of shape (n_series, n_bins)
        # then _midpoints correspond to the xvals at the center of
        # each event.
        ax.plot(bst.event_centers, np.repeat(1, self.n_intervals), marker='o', color='w')

        """
        if self._event_centers is None:
            midpoints = np.zeros(len(self.lengths))
            for idx, l in enumerate(self.lengths):
                midpoints[idx] = np.sum(self.lengths[:idx]) + l/2
            self._event_centers = midpoints
        return self._event_centers

    @property
    def data(self):
        """(np.array) Event counts in all bins, with shape (n_series, n_bins)."""
        return self._data

    @property
    def bins(self):
        """(np.array) The bin edges (in seconds)."""
        return self._bins

    @property
    def binnedSupport(self):
        """(np.array) The binned support of the BinnedEventArray (in
        bin IDs) of shape (n_intervals, 2).
        """
        return self._binnedSupport

    @property
    def lengths(self):
        """Lengths of contiguous segments, in number of bins."""
        if self.isempty:
            return 0
        return np.atleast_1d((self.binnedSupport[:,1] - self.binnedSupport[:,0] + 1).squeeze())

    @property
    def eventarray(self):
        """(nelpy.EventArray) The original EventArray associated with
        the binned data.
        """
        return self._eventarray

    @property
    def n_bins(self):
        """(int) The number of bins."""
        if self.isempty:
            return 0
        return utils.PrettyInt(len(self.centers))

    @property
    def ds(self):
        """(float) Bin width in seconds."""
        return self._ds

    @ds.setter
    def ds(self, val):
        if self._ds is not None:
            raise AttributeError("can't set attribute")
        else:
            try:
                if val <= 0:
                    pass
            except:
                raise TypeError("bin width must be a scalar")
            if val <= 0:
                raise ValueError("bin width must be positive")
            self._ds = val

    @staticmethod
    def _get_bins_inside_interval(interval, ds):
        """(np.array) Return bin edges entirely contained inside an interval.

        Bin edges always start at interval.start, and continue for as many
        bins as would fit entirely inside the interval.

        NOTE 1: there are (n+1) bin edges associated with n bins.

        WARNING: if an interval is smaller than ds, then no bin will be
                associated with the particular interval.

        NOTE 2: nelpy uses half-open intervals [a,b), but if the bin
                width divides b-a, then the bins will cover the entire
                range. For example, if interval = [0,2) and ds = 1, then
                bins = [0,1,2], even though [0,2] is not contained in
                [0,2).

        Parameters
        ----------
        interval : IntervalArray
            IntervalArray containing a single interval with a start, and stop
        ds : float
            Time bin width, in seconds.

        Returns
        -------
        bins : array
            Bin edges in an array of shape (n+1,) where n is the number
            of bins
        centers : array
            Bin centers in an array of shape (n,) where n is the number
            of bins
        """

        if interval.length < ds:
            logging.warning(
                "interval duration is less than bin size: ignoring...")
            return None, None

        n = int(np.floor(interval.length / ds)) # number of bins

        # linspace is better than arange for non-integral steps
        bins = np.linspace(interval.start, interval.start + n*ds, n+1)
        centers = bins[:-1] + (ds / 2)
        return bins, centers

    def _bin_events(self, eventarray, intervalArray, ds):
        """
        Docstring goes here. TBD. For use with bins that are contained
        wholly inside the intervals.

        """
        b = []  # bin list
        c = []  # centers list
        s = []  # data list
        for nn in range(eventarray.n_series):
            s.append([])
        left_edges = []
        right_edges = []
        counter = 0
        for interval in intervalArray:
            bins, centers = self._get_bins_inside_interval(interval, ds)
            if bins is not None:
                for uu, eventarraydatas in enumerate(eventarray.data):
                    event_counts, _ = np.histogram(
                        eventarraydatas,
                        bins=bins,
                        density=False,
                        range=(interval.start,interval.stop)
                        ) # TODO: is it faster to limit range, or to cut out events?
                    s[uu].extend(event_counts.tolist())
                left_edges.append(counter)
                counter += len(centers) - 1
                right_edges.append(counter)
                counter += 1
                b.extend(bins.tolist())
                c.extend(centers.tolist())
        self._bins = np.array(b)
        self._bin_centers = np.array(c)
        self._data = np.array(s)
        le = np.array(left_edges)
        le = le[:, np.newaxis]
        re = np.array(right_edges)
        re = re[:, np.newaxis]
        self._binnedSupport = np.hstack((le, re))
        support_starts = self.bins[np.insert(np.cumsum(self.lengths+1),0,0)[:-1]]
        support_stops = self.bins[np.insert(np.cumsum(self.lengths+1)-1,0,0)[1:]]
        supportdata = np.vstack([support_starts, support_stops]).T
        self._abscissa.support = type(self._abscissa.support)(supportdata) # set support to TRUE bin support

    @keyword_deprecation(replace_x_with_y={'bw':'truncate'})
    def smooth(self, *, sigma=None, inplace=False,  truncate=None, within_intervals=False):
        """Smooth BinnedEventArray by convolving with a Gaussian kernel.

        Smoothing is applied in data, and the same smoothing is applied
        to each series in a BinnedEventArray.

        Smoothing is applied within each interval.

        Parameters
        ----------
        sigma : float, optional
            Standard deviation of Gaussian kernel, in seconds. Default is 0.01 (10 ms)
        truncate : float, optional
            Bandwidth outside of which the filter value will be zero. Default is 4.0
        inplace : bool
            If True the data will be replaced with the smoothed data.
            Default is False.

        Returns
        -------
        out : BinnedEventArray
            New BinnedEventArray with smoothed data.
        """

        if truncate is None:
            truncate = 4
        if sigma is None:
            sigma = 0.01 # 10 ms default

        fs = 1 / self.ds

        return utils.gaussian_filter(self, fs=fs, sigma=sigma, truncate=truncate, inplace=inplace, within_intervals=within_intervals)

    @staticmethod
    def _smooth_array(arr, w=None):
        """Smooth an array by convolving a boxcar, row-wise.

        Parameters
        ----------
        w : int, optional
            Number of bins to include in boxcar window. Default is 10.

        Returns
        -------
        smoothed: array
            Smoothed array with same shape as arr.
        """

        if w is None:
            w = 10

        if w==1: # perform no smoothing
            return arr

        w = np.min((w, arr.shape[1]))

        smoothed = arr.astype(float) # copy array and cast to float
        window = np.ones((w,))/w

        # smooth per row
        for rowi, row in enumerate(smoothed):
            smoothed[rowi,:] = np.convolve(row, window, mode='same')

        if arr.shape[1] != smoothed.shape[1]:
            raise TypeError("Incompatible shape returned!")

        return smoothed

    @staticmethod
    def _rebin_array(arr, w):
        """Rebin an array of shape (n_signals, n_bins) into a
        coarser bin size.

        Parameters
        ----------
        arr : array
            Array with shape (n_signals, n_bins) to re-bin. A copy
            is returned.
        w : int
            Number of original bins to combine into each new bin.

        Returns
        -------
        out : array
            Bnned array with shape (n_signals, n_new_bins)
        bin_idx : array
            Array of shape (n_new_bins,) with the indices of the new
            binned array, relative to the original array.
        """
        cs = np.cumsum(arr, axis=1)
        binidx = np.arange(start=w, stop=cs.shape[1]+1, step=w) - 1

        rebinned = np.hstack((np.array(cs[:,w-1], ndmin=2).T, cs[:,binidx[1:]] - cs[:,binidx[:-1]]))
        # bins = bins[np.insert(binidx+1, 0, 0)]
        return rebinned, binidx

    def rebin(self, w=None):
        """Rebin the BinnedEventArray into a coarser bin size.

        Parameters
        ----------
        w : int, optional
            number of bins of width bst.ds to bin into new bin of
            width bst.ds*w. Default is w=1 (no re-binning).

        Returns
        -------
        out : BinnedEventArray
            New BinnedEventArray with coarser resolution.
        """

        if w is None:
            w = 1

        if not float(w).is_integer:
            raise ValueError("w has to be an integer!")

        w = int(w)

        bst = self
        return self._rebin_binnedeventarray(bst, w=w)

    @staticmethod
    def _rebin_binnedeventarray(bst, w=None):
        """Rebin a BinnedEventArray into a coarser bin size.

        Parameters
        ----------
        bst : BinnedEventArray
            BinnedEventArray to re-bin into a coarser resolution.
        w : int, optional
            number of bins of width bst.ds to bin into new bin of
            width bst.ds*w. Default is w=1 (no re-binning).

        Returns
        -------
        out : BinnedEventArray
            New BinnedEventArray with coarser resolution.

        # FFB! TODO: if w is longer than some event size,
        # an exception will occur. Handle it! Although I may already
        # implicitly do that.
        """

        if w is None:
            w = 1

        if w == 1:
            return bst

        edges = np.insert(np.cumsum(bst.lengths), 0, 0)
        newlengths = [0]
        binedges = np.insert(np.cumsum(bst.lengths+1), 0, 0)
        n_events = bst.support.n_intervals
        new_centers = []

        newdata = None

        for ii in range(n_events):
            data = bst.data[:,edges[ii]:edges[ii+1]]
            bins = bst.bins[binedges[ii]:binedges[ii+1]]

            datalen = data.shape[1]
            if w <= datalen:
                rebinned, binidx = bst._rebin_array(data, w=w)
                bins = bins[np.insert(binidx+1, 0, 0)]

                newlengths.append(rebinned.shape[1])

                if newdata is None:
                    newdata = rebinned
                    newbins = bins
                    newcenters = bins[:-1] + np.diff(bins) / 2
                    newsupport = np.array([bins[0], bins[-1]])
                else:
                    newdata = np.hstack((newdata, rebinned))
                    newbins = np.hstack((newbins, bins))
                    newcenters = np.hstack((newcenters, bins[:-1] + np.diff(bins) / 2))
                    newsupport = np.vstack((newsupport, np.array([bins[0], bins[-1]])))
            else:
                pass

        # assemble new binned event series array:
        newedges = np.cumsum(newlengths)
        newbst = bst._copy_without_data()
        abscissa = copy.copy(bst._abscissa)
        if newdata is not None:
            newbst._data = newdata
            newbst._abscissa = abscissa
            newbst._abscissa.support = type(bst.support)(newsupport)
            newbst._bins = newbins
            newbst._bin_centers = newcenters
            newbst._ds = bst.ds*w
            newbst._binnedSupport = np.array((newedges[:-1], newedges[1:]-1)).T
        else:
            logging.warning("No events are long enough to contain any bins of width {}".format(utils.PrettyDuration(ds)))
            newbst._data = None
            newbst._abscissa = abscissa
            newbst._abscissa.support = None
            newbst._binnedSupport = None
            newbst._bin_centers = None
            newbst._bins = None

        newbst.__renew__()

        return newbst

    def bst_from_indices(self, idx):
        """
        Return a BinnedEventArray from a list of indices.

        bst : BinnedEventArray
        idx : list of sample (bin) numbers with shape (n_intervals, 2) INCLUSIVE

        Example
        =======
        idx = [[10, 20]
            [25, 50]]
        bst_from_indices(bst, idx=idx)
        """

        idx = np.atleast_2d(idx)

        newbst = self._copy_without_data()
        ds = self.ds
        bin_centers_ = []
        bins_ = []
        binnedSupport_ = []
        support_ = []
        all_abscissa_vals = []

        n_preceding_bins = 0

        for frm, to in idx:
            idx_array = np.arange(frm, to+1).astype(int)
            all_abscissa_vals.append(idx_array)
            bin_centers = self.bin_centers[idx_array]
            bins = np.append(bin_centers - ds/2, bin_centers[-1] + ds/2)

            binnedSupport = [n_preceding_bins, n_preceding_bins + len(bins)-2]
            n_preceding_bins += len(bins)-1
            support = type(self._abscissa.support)((bins[0], bins[-1]))

            bin_centers_.append(bin_centers)
            bins_.append(bins)
            binnedSupport_.append(binnedSupport)
            support_.append(support)

        bin_centers = np.concatenate(bin_centers_)
        bins = np.concatenate(bins_)
        binnedSupport = np.array(binnedSupport_)
        support = np.sum(support_)
        all_abscissa_vals = np.concatenate(all_abscissa_vals)

        newbst._bin_centers = bin_centers
        newbst._bins = bins
        newbst._binnedSupport = binnedSupport
        newbst._abscissa.support = support
        newbst._data = newbst.data[:,all_abscissa_vals]

        newbst.__renew__()

        return newbst

    @property
    def n_active(self):
        """Number of active series.

        An active series is any series that fired at least one event.
        """
        if self.isempty:
            return 0
        return utils.PrettyInt(np.count_nonzero(self.n_events))

    @property
    def n_active_per_bin(self):
        """Number of active series per data bin with shape (n_bins,)."""
        if self.isempty:
            return 0
        # TODO: profile several alternatves. Could use data > 0, or
        # other numpy methods to get a more efficient implementation:
        return self.data.clip(max=1).sum(axis=0)

    @property
    def n_events(self):
        """(np.array) The number of events in each series."""
        if self.isempty:
            return 0
        return self.data.sum(axis=1)

    def flatten(self, *, series_id=None, series_label=None):
        """Collapse events across series.

        WARNING! series_tags are thrown away when flattening.

        Parameters
        ----------
        series_id: (int)
            (series) ID to assign to flattened event series, default is 0.
        series_label (str)
            (series) Label for event series, default is 'flattened'.
        """
        if self.n_series < 2:  # already flattened
            return self

        # default args:
        if series_id is None:
            series_id = 0
        if series_label is None:
            series_label = "flattened"

        binnedeventarray = self._copy_without_data()

        binnedeventarray._data = np.array(self.data.sum(axis=0), ndmin=2)
        binnedeventarray._series_ids = [series_id]
        binnedeventarray._series_labels = [series_label]
        binnedeventarray._series_tags = None
        binnedeventarray.__renew__()
        
        return binnedeventarray

    @property
    def support(self):
        """(nelpy.IntervalArray) The support of the underlying BinnedEventArray."""
        return self._abscissa.support

    @support.setter
    def support(self, val):
        """(nelpy.IntervalArray) The support of the underlying BinnedEventArray."""
        # modify support
        if isinstance(val, type(self._abscissa.support)):
            self._abscissa.support = val
        elif isinstance(val, (tuple, list)):
            prev_domain = self._abscissa.domain
            self._abscissa.support = type(self._abscissa.support)([val[0], val[1]])
            self._abscissa.domain = prev_domain
        else:
            raise TypeError('support must be of type {}'.format(str(type(self._abscissa.support))))
        # restrict data to new support
        self._restrict_to_interval(self._abscissa.support)

def legacySTAkwargs(**kwargs):
    """Provide support for legacy SpikeTrainArray 
    kwargs. This function is primarily intended to be
    a helper for the new STA constructor, not for
    general-purpose use.

    kwarg: time        <==> timestamps <==> abscissa_vals
    kwarg: data        <==> ydata
    kwarg: unit_ids    <==> series_ids
    kwarg: unit_labels <==> series_labels
    kwarg: unit_tags   <==> series_tags

    Examples
    --------
    sta = nel.SpikeTrainArray(time=..., )
    sta = nel.SpikeTrainArray(timestamps=..., )
    sta = nel.SpikeTrainArray(abscissa_vals=..., )
    """

    def only_one_of(*args):
        num_non_null_args = 0
        out = None
        for arg in args:
            if arg is not None:
                num_non_null_args += 1
                out = arg
        if num_non_null_args > 1:
            raise ValueError ('multiple conflicting arguments received')
        return out

    # legacy STA constructor support for backward compatibility
    abscissa_vals = kwargs.pop('abscissa_vals', None)
    timestamps = kwargs.pop('timestamps', None)
    time = kwargs.pop('time', None)
    # only one of the above, otherwise raise exception
    abscissa_vals = only_one_of(abscissa_vals, timestamps, time)
    if abscissa_vals is not None:
        kwargs['abscissa_vals'] = abscissa_vals

    # Other legacy attributes
    series_ids = kwargs.pop('series_ids', None)
    unit_ids = kwargs.pop('unit_ids', None)
    series_ids = only_one_of(series_ids, unit_ids)
    kwargs['series_ids'] = series_ids

    series_labels = kwargs.pop('series_labels', None)
    unit_labels = kwargs.pop('unit_labels', None)
    series_labels = only_one_of(series_labels, unit_labels)
    kwargs['series_labels'] = series_labels

    series_tags = kwargs.pop('series_tags', None)
    unit_tags = kwargs.pop('unit_tags', None)
    series_tags = only_one_of(series_tags, unit_tags)
    kwargs['series_tags'] = series_tags

    return kwargs

########################################################################
# class SpikeTrainArray
########################################################################
class SpikeTrainArray(EventArray):
    """Custom SpikeTrainArray docstring with kwarg descriptions.

    TODO: add docstring here, using the aliases in the constructor.
    """

    # specify class-specific aliases:
    __aliases__ = {
        'time': 'data',
        '_time': '_data',
        'n_epochs': 'n_intervals',
        'n_units' : 'n_series',
        '_unit_subset' : '_series_subset', # requires kw change
        'get_event_firing_order' : 'get_spike_firing_order',
        'reorder_units_by_ids' : 'reorder_series_by_ids',
        'reorder_units' : 'reorder_series',
        '_reorder_units_by_idx' : '_reorder_series_by_idx',
        'n_spikes' : 'n_events',
        'unit_ids' : 'series_ids',
        'unit_labels': 'series_labels',
        'unit_tags': 'series_tags',
        '_unit_ids' : '_series_ids',
        '_unit_labels': '_series_labels',
        '_unit_tags': '_series_tags',
        'first_spike': 'first_event',
        'last_spike': 'last_event',
        }

    def __init__(self, *args, **kwargs):
        # add class-specific aliases to existing aliases:
        self.__aliases__ = {**super().__aliases__, **self.__aliases__}

        label = kwargs.pop('label', None)
        if label is None:
            label = 'units'
        kwargs['label'] = label

        # legacy STA constructor support for backward compatibility
        kwargs = legacySTAkwargs(**kwargs)

        support = kwargs.get('support', None)
        if support is not None:
            abscissa = kwargs.get('abscissa', core.TemporalAbscissa(support=support))
        else:
            abscissa = kwargs.get('abscissa', core.TemporalAbscissa())
        ordinate = kwargs.get('ordinate', core.AnalogSignalArrayOrdinate())

        kwargs['abscissa'] = abscissa
        kwargs['ordinate'] = ordinate

        super().__init__(*args, **kwargs)

    # @keyword_equivalence(this_or_that={'n_intervals':'n_epochs'})
    # def partition(self, ds=None, n_intervals=None, n_epochs=None):
    #     if n_intervals is None:
    #         n_intervals = n_epochs
    #     kwargs = {'ds':ds, 'n_intervals': n_intervals}
    #     return super().partition(**kwargs)

    def bin(self, *, ds=None):
        """Return a BinnedSpikeTrainArray."""
        return BinnedSpikeTrainArray(self, ds=ds) # TODO #FIXME

########################################################################
# class BinnedSpikeTrainArray
########################################################################
class BinnedSpikeTrainArray(BinnedEventArray):
    """Custom SpikeTrainArray docstring with kwarg descriptions.

    TODO: add docstring here, using the aliases in the constructor.
    """

    # specify class-specific aliases:
    __aliases__ = {
        'time': 'data',
        '_time': '_data',
        'n_epochs': 'n_intervals',
        'n_units' : 'n_series',
        '_unit_subset' : '_series_subset', # requires kw change
        # 'get_event_firing_order' : 'get_spike_firing_order'
        'reorder_units_by_ids' : 'reorder_series_by_ids',
        'reorder_units' : 'reorder_series',
        '_reorder_units_by_idx' : '_reorder_series_by_idx',
        'n_spikes' : 'n_events',
        'unit_ids' : 'series_ids',
        'unit_labels': 'series_labels',
        'unit_tags': 'series_tags',
        '_unit_ids' : '_series_ids',
        '_unit_labels': '_series_labels',
        '_unit_tags': '_series_tags'
        }

    def __init__(self, *args, **kwargs):
        # add class-specific aliases to existing aliases:
        self.__aliases__ = {**super().__aliases__, **self.__aliases__}

        support = kwargs.get('support', None)
        if support is not None:
            abscissa = kwargs.get('abscissa', core.TemporalAbscissa(support=support))
        else:
            abscissa = kwargs.get('abscissa', core.TemporalAbscissa())
        ordinate = kwargs.get('ordinate', core.AnalogSignalArrayOrdinate())

        kwargs['abscissa'] = abscissa
        kwargs['ordinate'] = ordinate

        super().__init__(*args, **kwargs)

    # def partition(self, ds=None, n_intervals=None, n_epochs=None):
    #     if n_intervals is None:
    #         n_intervals = n_epochs
    #     kwargs = {'ds':ds, 'n_intervals': n_intervals}
    #     return super().partition(**kwargs)<|MERGE_RESOLUTION|>--- conflicted
+++ resolved
@@ -602,10 +602,6 @@
 
     def _copy_without_data(self):
         """Return a copy of self, without event datas.
-<<<<<<< HEAD
-
-=======
->>>>>>> 79a8ea9a
         Note: the support is left unchanged.
         """
         out = copy.copy(self) # shallow copy
@@ -802,7 +798,7 @@
         self._abscissa.support = newintervals
         return self
 
-    def empty(self, *, inplace=True):
+    def empty(self, *, inplace=False):
         """Remove data (but not metadata) from EventArray."""
         n_series = self.n_series
         if not inplace:
@@ -884,7 +880,7 @@
             out._series_labels[frm], out._series_labels[to] = out._series_labels[to], out._series_labels[frm]
             # TODO: re-build series tags (tag system not yet implemented)
             oldorder[frm], oldorder[to] = oldorder[to], oldorder[frm]
- 
+
         out.__renew__()
         return out
 
@@ -968,7 +964,7 @@
                 last = series[-1]
         return last
 
-    def empty(self, inplace=False):
+    def empty(self, *, inplace=False):
         """Remove data (but not metadata) from EventArray.
 
         Attributes 'data', and 'support' are both emptied.
@@ -1323,10 +1319,6 @@
 
     def _copy_without_data(self):
         """Returns a copy of the BinnedEventArray, without data.
-<<<<<<< HEAD
-
-=======
->>>>>>> 79a8ea9a
         Note: the support is left unchanged, but the binned_support is removed.
         """
         out = copy.copy(self) # shallow copy
@@ -1397,18 +1389,13 @@
         binnedeventarray.__renew__()
         return binnedeventarray
 
-<<<<<<< HEAD
-    def empty(self, inplace=False):
+    def empty(self, *, inplace=False):
         """Remove data (but not metadata) from BinnedEventArray.
 
         Attributes 'data', and 'support' 'binnedSupport' are all emptied.
 
         Note: n_series, series_ids, etc. are all preserved.
         """
-=======
-    def empty(self, *, inplace=True):
-        """Remove data (but not metadata) from BinnedEventArray."""
->>>>>>> 79a8ea9a
         if not inplace:
             out = self._copy_without_data()
             out._abscissa.support = type(self._abscissa.support)(empty=True)
@@ -1498,7 +1485,7 @@
                     bin_inds.extend(np.arange(frm, to, step=1))
                     to -= 1
                 support_intervals[ii] = [self._bins[frm], self._bins[to]]
-                
+
                 lind, rind = np.searchsorted(self._bin_centers,
                                             (self._bins[frm], self._bins[to]))
                 # We don't have to worry about an if-else block here unlike
@@ -1522,7 +1509,7 @@
             self._bin_centers = self._bin_centers[bcenter_inds]
             self._data = np.atleast_2d(self._data[:, bcenter_inds])
             self._binnedSupport = bsupport
-        
+
         self._abscissa.support = type(self._abscissa.support)(support_intervals)
 
     def _subset(self, idx):
@@ -2060,7 +2047,7 @@
         binnedeventarray._series_labels = [series_label]
         binnedeventarray._series_tags = None
         binnedeventarray.__renew__()
-        
+
         return binnedeventarray
 
     @property
@@ -2084,7 +2071,7 @@
         self._restrict_to_interval(self._abscissa.support)
 
 def legacySTAkwargs(**kwargs):
-    """Provide support for legacy SpikeTrainArray 
+    """Provide support for legacy SpikeTrainArray
     kwargs. This function is primarily intended to be
     a helper for the new STA constructor, not for
     general-purpose use.
