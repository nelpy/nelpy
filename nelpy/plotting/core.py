import numpy as np
import matplotlib as mpl
import matplotlib.pyplot as plt
import matplotlib.gridspec as gridspec
import warnings

from .helpers import RasterLabelData
from ..objects import *
<<<<<<< HEAD
=======
from . import utils  # import plotting/utils
>>>>>>> f6ef0e76

__all__ = ['plot',
           'epochplot',
           'rasterplot',
           'rastercountplot']

def plot(npl_obj, data=None, *, ax=None, lw=None, mew=None, color=None,
         mec=None, **kwargs):
    """Plot an array-like object on an EpochArray.

    Parameters
    ----------
    npl_obj : nelpy.EpochArray or nelpy.AnalogSignal 
        EpochArray on which the data is defined or AnalogSignal with data
    data : array-like
        Data to plot on y axis; must be of size (epocharray.n_epochs,).
    ax : axis object, optional
        Plot in given axis; if None creates a new figure
    lw : float, optional
        Linewidth, default value of lw=1.5.
    mew : float, optional
        Marker edge width, default is equal to lw.
    color : matplotlib color, optional
        Plot color; default is '0.5' (gray).
    mec : matplotlib color, optional
        Marker edge color, default is equal to color.
    kwargs :
        Other keyword arguments are passed to main plot() call

    Returns
    -------
    ax : matplotlib axis
        Axis object with plot data.

    Examples
    --------
    Plot a simple 5-element list on an EpochArray:

        >>> ep = EpochArray([[3, 4], [5, 8], [10, 12], [16, 20], [22, 23]])
        >>> data = [3, 4, 2, 5, 2]
        >>> npl.plot(ep, data)

    Hide the markers and change the linewidth:

        >>> ep = EpochArray([[3, 4], [5, 8], [10, 12], [16, 20], [22, 23]])
        >>> data = [3, 4, 2, 5, 2]
        >>> npl.plot(ep, data, ms=0, lw=3)
    """

    if ax is None:
        ax = plt.gca()
    if lw is None:
        lw = 1.5
    if mew is None:
        mew = lw
    if color is None:
        color = '0.3'
    if mec is None:
        mec = color

    #TODO: better solution for this? we could just iterate over the epochs and
    #plot them but that might take up too much time since a copy is being made
    #each iteration?
    if(isinstance(npl_obj, AnalogSignal)):
        pos = np.where(np.diff(npl_obj.tdata) > npl_obj.step)[0]+1
        ax.plot(np.insert(npl_obj.time, pos, np.nan),
                np.insert(npl_obj.ydata,pos, np.nan),
                **kwargs)

    if isinstance(npl_obj, EpochArray):
        epocharray = npl_obj
        if epocharray.n_epochs != len(data):
            raise ValueError("epocharray and data must have the same length")

        with warnings.catch_warnings():
            warnings.simplefilter("ignore")
            for epoch, val in zip(epocharray, data):
                ax.plot(
                    [epoch.start, epoch.stop],
                    [val, val],
                    '-o',
                    color=color,
                    mec=mec,
                    markerfacecolor='w',
                    lw=lw,
                    mew=mew,
                    **kwargs)

        # ax.set_ylim([np.array(data).min()-0.5, np.array(data).max()+0.5])

    return ax

def imshow(data, *, ax=None, interpolation=None, **kwargs):
    """Docstring goes here."""

    # set default interpolation mode to 'none'
    if interpolation is None:
        interpolation = 'none'

def matshow(data, *, ax=None, **kwargs):
    """Docstring goes here."""

    # Sort out default values for the parameters
    if ax is None:
        ax = plt.gca()

    # Handle different types of input data
    if isinstance(data, BinnedSpikeTrainArray):
        # TODO: split by epoch, and plot matshows in same row, but with
        # a small gap to indicate discontinuities. How about slicing
        # then? Or slicing within an epoch?
        ax.matshow(data.data, **kwargs)
        ax.set_xlabel('time')
        ax.set_ylabel('unit')
        warnings.warn("Automatic x-axis formatting not yet implemented")
    else:
        raise NotImplementedError(
            "matshow({}) not yet supported".format(str(type(data))))

    return ax

def comboplot(*, ax=None, raster=None, analog=None, events=None):
    """Combo plot (consider better name) showing spike / state raster
    with additional analog signals, such as LFP or velocity, and also
    possibly with events. Here, the benefit is to have the figure and
    axes created automatically, in addition to prettification, as well
    as axis-linking. I don't know if we will really call this plot often
    though, so may be more of a gimmick?
    """

    # Sort out default values for the parameters
    if ax is None:
        ax = plt.gca()

    raise NotImplementedError("comboplot() not implemented yet")

    return ax

def occupancy():
    """Docstring goes here. TODO: complete me."""
    raise NotImplementedError("occupancy() not implemented yet")

def overviewstrip():
    """Plot an epoch array similar to vs scrollbar, to show gaps in e.g.
    matshow plots. TODO: complete me.
    """
    raise NotImplementedError("overviewstripplot() not implemented yet")

def rastercountplot(spiketrain, nbins=25, **kwargs):
    fig = plt.figure(figsize=(12, 4))
    gs = gridspec.GridSpec(2, 1, hspace=0.01, height_ratios=[0.2,0.8])
    ax1 = plt.subplot(gs[0])
    ax2 = plt.subplot(gs[1])

    ds = (spiketrain.support.stop - spiketrain.support.start)/nbins
    steps = np.squeeze(spiketrain.bin(ds=ds).flatten().data)
    stepsx = np.linspace(spiketrain.support.start, spiketrain.support.stop, num=nbins)
#     ax1.plot(stepsx, steps, drawstyle='steps-mid', color='none');
    ax1.set_ylim([-0.5, np.max(steps)+1])
    rasterplot(spiketrain, ax=ax2, **kwargs)

    utils.clear_left_right(ax=ax1)
    utils.clear_top_bottom(ax=ax1)
    utils.clear_top(ax=ax2)

    ax1.fill_between(stepsx, steps, step='mid', color='0.4')

    utils.sync_xlims(ax1, ax2)

    return ax1, ax2

def rasterplot(data, *, cmap=None, color=None, ax=None, lw=None, lh=None,
           vertstack=None, labels=None, **kwargs):
    """Make a raster plot from a SpikeTrainArray object.

    Parameters
    ----------
    data : nelpy.SpikeTrainArray object
    cmap : matplotlib colormap, optional
    color: matplotlib color, optional
        Plot color; default is '0.25'
    ax : axis object, optional
        Plot in given axis. If None, plots on current axes
    lw : float, optional
        Linewidth, default value of lw=1.5.
    lh : float, optional
        Line height, default value of 0.95
    vertstack : Stack units in vertically adjacent positions, optional
        Default is to plot units in absolute positions according
        to their unit_ids
    labels : Labels for input data units, optional
        If not specified, default is to use the unit_labels from the
        SpikeTrainArray input. See SpikeTrainArray docstring for
        default behavior of unit_labels
    kwargs :
        Other keyword arguments are passed to main vlines() call

    Returns
    -------
    ax : matplotlib axis
        Axis object with plot data.

    Examples
    --------
    Instantiate a SpikeTrainArray and create a raster plot
        >>> stdata1 = [1,2,4,5,6,10,20]
        >>> stdata2 = [3,4,4.5,5,5.5,19]
        >>> stdata3 = [5,12,14,15,16,18,22,23,24]
        >>> stdata4 = [5,12,14,15,16,18,23,25,32]

        >>> sta1 = nelpy.SpikeTrainArray([stdata1, stdata2, stdata3,
                                          stdata4, stdata1+stdata4],
                                          fs=5, unit_ids=[1,2,3,4,6])
        >>> ax = rasterplot(sta1, color='cyan', lw=2, lh=2)

    Instantiate another SpikeTrain Array, stack units, and specify labels.
    Note that the user-specified labels in the call to raster() will be
    shown instead of the unit_labels associated with the input data
        >>> sta3 = nelpy.SpikeTrainArray([stdata1, stdata4, stdata2+stdata3],
                                         support=ep1, fs=5, unit_ids=[10,5,12],
                                         unit_labels=['some', 'more', 'cells'])
        >>> rasterplot(sta3, color=plt.cm.Blues, lw=2, lh=2, vertstack=True,
                   labels=['units', 'of', 'interest'])
    """

    # Sort out default values for the parameters
    if ax is None:
        ax = plt.gca()
    if cmap is None and color is None:
        color = '0.25'
    if lw is None:
        lw = 1.5
    if lh is None:
        lh = 0.95
    if vertstack is None:
        vertstack = False

    firstplot = False
    if not ax.findobj(match=RasterLabelData):
        firstplot = True
        ax.add_artist(RasterLabelData())

    # override labels
    if labels is not None:
        unit_labels = labels
    else:
        unit_labels = []

    hh = lh/2.0  # half the line height

    # Handle different types of input data
    if isinstance(data, SpikeTrainArray):

        label_data = ax.findobj(match=RasterLabelData)[0].label_data
        unitlist = [np.NINF for element in data.unit_ids]
        # no override labels so use unit_labels from input
        if not unit_labels:
            unit_labels = data.unit_labels

        if firstplot:
            if vertstack:
                minunit = 1
                maxunit = data.n_units
                unitlist = range(1, data.n_units + 1)
            else:
                minunit = np.array(data.unit_ids).min()
                maxunit = np.array(data.unit_ids).max()
                unitlist = data.unit_ids
        # see if any of the unit_ids has already been plotted. If so,
        # then merge
        else:
            for idx, unit_id in enumerate(data.unit_ids):
                if unit_id in label_data.keys():
                    position, _ = label_data[unit_id]
                    unitlist[idx] = position
                else:  # unit not yet plotted
                    if vertstack:
                        unitlist[idx] = 1 + max(int(ax.get_yticks()[-1]),
                                                max(unitlist))
                    else:
                        warnings.warn("Spike trains may be plotted in "
                                      "the same vertical position as "
                                      "another unit")
                        unitlist[idx] = data.unit_ids[idx]

        if firstplot:
            minunit = int(minunit)
            maxunit = int(maxunit)
        else:
            (prev_ymin, prev_ymax) = ax.findobj(match=RasterLabelData)[0].yrange
            minunit = int(np.min([np.ceil(prev_ymin), np.min(unitlist)]))
            maxunit = int(np.max([np.floor(prev_ymax), np.max(unitlist)]))

        yrange = (minunit - 0.5, maxunit + 0.5)

        if cmap is not None:
            color_range = range(data.n_units)
            # TODO: if we go from 0 then most colormaps are invisible at one end of the spectrum
            colors = cmap(np.linspace(0.25, 0.75, data.n_units))
            for unit, spiketrain, color_idx in zip(unitlist, data.time, color_range):
                ax.vlines(spiketrain, unit - hh, unit + hh, colors=colors[color_idx], lw=lw, **kwargs)
        else:  # use a constant color:
            for unit, spiketrain in zip(unitlist, data.time):
                ax.vlines(spiketrain, unit - hh, unit + hh, colors=color, lw=lw, **kwargs)

        # get existing label data so we can set some attributes
        rld = ax.findobj(match=RasterLabelData)[0]

        ax.set_ylim(yrange)
        rld.yrange = yrange

        for unit_id, loc, label in zip(data.unit_ids, unitlist, unit_labels):
            rld.label_data[unit_id] = (loc, label)
        unitlocs = []
        unitlabels = []
        for loc, label in label_data.values():
            unitlocs.append(loc)
            unitlabels.append(label)
        ax.set_yticks(unitlocs)
        ax.set_yticklabels(unitlabels)

    else:
        raise NotImplementedError(
            "plotting {} not yet supported".format(str(type(data))))
    return ax

def epochplot(ax, epochs, height=None, fc='0.5', ec=None,
                      alpha=0.5, hatch='////'):
    """Docstring goes here.
    """

    import matplotlib.patches as patches
    for start, stop in zip(epochs.starts, epochs.stops):
        ax.add_patch(
            patches.Rectangle(
                (start, 0),   # (x,y)
                stop - start ,          # width
                height,          # height
                hatch=hatch,
                facecolor=fc,
                edgecolor=ec,
                alpha=alpha
            )
        )
    # ax.set_xlim([epochs.start, epochs.stop])<|MERGE_RESOLUTION|>--- conflicted
+++ resolved
@@ -6,10 +6,7 @@
 
 from .helpers import RasterLabelData
 from ..objects import *
-<<<<<<< HEAD
-=======
 from . import utils  # import plotting/utils
->>>>>>> f6ef0e76
 
 __all__ = ['plot',
            'epochplot',
