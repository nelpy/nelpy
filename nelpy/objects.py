--- conflicted
+++ resolved
@@ -1,4 +1,3 @@
-<<<<<<< HEAD
 #encoding : utf-8
 """This module contains the core nelpy object definitions."""
 
@@ -17,10 +16,12 @@
 
 import warnings
 import numpy as np
+import copy
 
 from scipy import interpolate
 from sys import float_info
 from collections import namedtuple
+from scipy.ndimage.filters import gaussian_filter1d, gaussian_filter
 
 # from shapely.geometry import Point
 from abc import ABC, abstractmethod
@@ -30,7 +31,8 @@
                    linear_merge, \
                    PrettyDuration, \
                    PrettyInt, \
-                   swap_rows
+                   swap_rows, \
+                   gaussian_filter
 
 # Force warnings.warn() to omit the source code line in the message
 formatwarning_orig = warnings.formatwarning
@@ -75,11 +77,9 @@
         return
     try:
         if val <= 0:
-            pass
+            raise ValueError("sampling rate must be positive")
     except:
         raise TypeError("sampling rate must be a scalar")
-    if val <= 0:
-        raise ValueError("sampling rate must be positive")
 
     # if it is the first time that a sampling rate is set, do not
     # modify anything except for self._fs:
@@ -1601,6 +1601,46 @@
         if update:
             self._support = epocharray
 
+    def smooth(self, *, fs=None, sigma=None, bw=None, inplace=False):
+        """Smooths the regularly sampled AnalogSignalArray with a Gaussian kernel.
+
+        Smoothing is applied in time, and the same smoothing is applied to each
+        signal in the AnalogSignalArray.
+
+        Smoothing is applied within each epoch.
+
+        Parameters
+        ----------
+        fs : float, optional
+            Sampling rate (in Hz) of AnalogSignalArray. If not provided, it will
+            be obtained from asa.fs
+        sigma : float, optional
+            Standard deviation of Gaussian kernel, in seconds. Default is 0.05 (50 ms)
+        bw : float, optional
+            Bandwidth outside of which the filter value will be zero. Default is 4.0
+        inplace : bool
+            If True the data will be replaced with the smoothed data.
+            Default is False.
+
+        Returns
+        -------
+        out : AnalogSignalArray
+            An AnalogSignalArray with smoothed data is returned.
+        """
+        kwargs = {'inplace' : inplace,
+                'fs' : fs,
+                'sigma' : sigma,
+                'bw' : bw}
+
+        return gaussian_filter(self, **kwargs)
+
+    @property
+    def lengths(self):
+        """(list) The number of samples in each epoch."""
+        # TODO: make this faster and better!
+        lengths = [segment.n_samples for segment in self]
+        return np.asanyarray(lengths).squeeze()
+
     @property
     def n_signals(self):
         """(int) The number of signals."""
@@ -1789,28 +1829,40 @@
     def mean(self,*,axis=1):
         """Returns the mean of each signal in AnalogSignalArray."""
         try:
-            return np.mean(self._ydata, axis=axis).squeeze()
+            means = np.mean(self._ydata, axis=axis).squeeze()
+            if means.size == 1:
+                return np.asscalar(means)
+            return means
         except IndexError:
             raise IndexError("Empty AnalogSignalArray cannot calculate mean")
 
     def std(self,*,axis=1):
         """Returns the standard deviation of each signal in AnalogSignalArray."""
         try:
-            return np.std(self._ydata,axis=axis).squeeze()
+            stds = np.std(self._ydata,axis=axis).squeeze()
+            if stds.size == 1:
+                return np.asscalar(stds)
+            return stds
         except IndexError:
             raise IndexError("Empty AnalogSignalArray cannot calculate standard deviation")
 
     def max(self,*,axis=1):
         """Returns the maximum of each signal in AnalogSignalArray"""
         try:
-            return np.amax(self._ydata,axis=axis).squeeze()
+            maxes = np.amax(self._ydata,axis=axis).squeeze()
+            if maxes.size == 1:
+                return np.asscalar(maxes)
+            return maxes
         except ValueError:
             raise ValueError("Empty AnalogSignalArray cannot calculate maximum")
 
     def min(self,*,axis=1):
         """Returns the minimum of each signal in AnalogSignalArray"""
         try:
-            return np.amin(self._ydata,axis=axis).squeeze()
+            mins = np.amin(self._ydata,axis=axis).squeeze()
+            if mins.size == 1:
+                return np.asscalar(mins)
+            return mins
         except ValueError:
             raise ValueError("Empty AnalogSignalArray cannot calculate minimum")
 
@@ -2594,3207 +2646,6 @@
         return "<SpikeTrainArray%s:%s%s>%s%s" % (address_str, numstr, epstr, fsstr, labelstr)
 
     def bin(self, *, ds=None):
-        """Bin spiketrain array."""
-        # return BinnedSpikeTrainArray(self, ds=ds, empty=self.isempty)
-        return BinnedSpikeTrainArray(self, ds=ds)
-
-    def _bin(self, *, ds_prime=None, ds=None, w=None, _bst=None):
-        """Bin spiketrain array, with optional smoothing and arbitrary offsets
-
-        ds is the bin width in seconds,
-        ds_prime is the number of finer resolution bins per ds bin that
-            are used for smoothing. If None, then no smoothing is applied
-
-        w number of fine bins to smooth over; default is 1
-        w == 1 means no smoothing, but arbitrary offsets
-
-        NOTE: with the original .bin(), the support is left the same as the
-            support of the underlying SpikeTrainArray, so that no support information
-            is lost. If we bin with arbitrary offsets, the support is recomputed,
-            so that it is the TRUE support of the binned spiketrain. It is unclear
-            which approach is better? Probably the latter.
-        """
-        def smooth_binned_array(arr, w=10):
-            """w : int
-                number of bins to include in window
-            """
-            if w==1: # perform no smoothing
-                return arr
-
-            smoothed = arr.astype(float) # copy array and cast to float
-            window = np.ones((w,))/w
-
-            # smooth per row
-            for rowi, row in enumerate(smoothed):
-                smoothed[rowi,:] = np.convolve(row, window, mode='same')
-
-            return smoothed
-
-        def rebin(arr, n, bins):
-            """n : int
-                number of bins to bin into new bin"""
-            cs = np.cumsum(arr, axis=1)
-            binidx = np.arange(start=n, stop=cs.shape[1]+1, step=n) - 1
-
-            rebinned = np.hstack((np.array(cs[:,n-1], ndmin=2).T, cs[:,binidx[1:]] - cs[:,binidx[:-1]]))
-            bins = bins[np.insert(binidx+1, 0, 0)]
-            return rebinned, bins
-
-        def smooth_and_rebin(bst, w=None, n=10):
-            """smooths and rebins a binned spike train array
-
-            Takes in a BinnedSpikeTrainArray binned with small bin width, and optionally smooths and re-bins
-            into a BinnedSpikeTrainArray with bin size n times bst.ds
-
-            w : int
-                number of bins of width bst.ds to smooth over
-            n : int
-                number of bins of width bst.ds to bin into new bin of width bst.ds*n
-            NOTE: when re-binning, we now start at the true beginning (in bst.ds resolution) of the event and bin from there,
-                but we do not _exceed_ the right event boundary. That is, we fit in as many bins as possible, without exceeding
-                the right event boundary.
-            """
-            # TODO: it could be even more useful to take in Spiketrains, and to (optionally) smooth and rebin.
-            # FFB! TODO: if either w or n is longer than some event size, an exception will occur. Handle it!
-
-            edges = np.insert(np.cumsum(bst.lengths), 0, 0)
-            newlengths = [0]
-            binedges = np.insert(np.cumsum(bst.lengths+1), 0, 0)
-            n_events = bst.support.n_epochs
-            new_centers = []
-
-            newdata = None
-
-            for ii in range(n_events):
-                data = bst.data[:,edges[ii]:edges[ii+1]]
-                bins = bst.bins[binedges[ii]:binedges[ii+1]]
-
-                datalen = data.shape[1]
-                if w <= datalen and n <= datalen:
-                    smoothed = smooth_binned_array(data, w=w)
-                    rebinned, bins = rebin(smoothed, n=n, bins=bins)
-
-                    newlengths.append(rebinned.shape[1])
-
-                    if newdata is None:
-                        newdata = rebinned
-                        newbins = bins
-                        newcenters = bins[:-1] + np.diff(bins) / 2
-                        newsupport = np.array([bins[0], bins[-1]])
-                    else:
-                        newdata = np.hstack((newdata, rebinned))
-                        newbins = np.hstack((newbins, bins))
-                        newcenters = np.hstack((newcenters, bins[:-1] + np.diff(bins) / 2))
-                        newsupport = np.vstack((newsupport, np.array([bins[0], bins[-1]])))
-                else:
-                    pass
-
-            # assemble new binned spike train array:
-            newedges = np.cumsum(newlengths)
-            newbst = BinnedSpikeTrainArray(empty=True)
-            if newdata is not None:
-                newbst._data = newdata
-                newbst._support = EpochArray(newsupport, fs=1)
-                newbst._bins = newbins
-                newbst._bin_centers = newcenters
-                newbst._ds = bst.ds*n
-                newbst._binnedSupport = np.array((newedges[:-1], newedges[1:]-1)).T
-            else:
-                warnings.warn("No events are long enough to contain any bins of width {}".format(PrettyDuration(ds)))
-
-            return newbst
-
-
-        if ds_prime is None:
-            return BinnedSpikeTrainArray(self, ds=ds)
-
-        if w is None:
-            w = 1
-        else:
-            assert(float(w).is_integer())
-            w = int(w)
-        assert float(ds_prime).is_integer()
-        assert ds_prime > 0
-        if _bst is None:
-            _bst = BinnedSpikeTrainArray(self, ds=ds/ds_prime) # fine resolution bins
-
-        return smooth_and_rebin(_bst, w=w, n=int(ds_prime))
-
-    @property
-    def tdata(self):
-        """Spike times in sample numbers (default fs = 1 Hz)."""
-        return self._tdata
-
-    @property
-    def time(self):
-        """Spike times in seconds."""
-        return self._time
-
-    @property
-    def n_spikes(self):
-        """(np.array) The number of spikes in each unit."""
-        if self.isempty:
-            return 0
-        return np.array([len(unit) for unit in self.time])
-
-    @property
-    def issorted(self):
-        """(bool) Sorted SpikeTrainArray."""
-        if self.isempty:
-            return True
-        return np.array(
-            [is_sorted(spiketrain) for spiketrain in self.tdata]
-            ).all()
-
-    def reorder_units(self, neworder):
-        """Reorder units according to a specified order.
-
-        neworder must be list-like, of size (n_units,)
-        """
-        oldorder = list(range(len(neworder)))
-        for oi, ni in enumerate(neworder):
-            frm = oldorder.index(ni)
-            to = oi
-            swap_rows(self._time, frm, to)
-            swap_rows(self._tdata, frm, to)
-            self._unit_ids[frm], self._unit_ids[to] = self._unit_ids[to], self._unit_ids[frm]
-            self._unit_labels[frm], self._unit_labels[to] = self._unit_labels[to], self._unit_labels[frm]
-            # TODO: re-build unit tags (tag system not yet implemented)
-            oldorder[frm], oldorder[to] = oldorder[to], oldorder[frm]
-#----------------------------------------------------------------------#
-#======================================================================#
-
-
-########################################################################
-# class BinnedSpikeTrainArray
-########################################################################
-class BinnedSpikeTrainArray(SpikeTrain):
-    """Binned spiketrain array.
-
-    Parameters
-    ----------
-    fs : float, optional
-        Sampling rate in Hz. If fs is passed as a parameter, then time
-        is assumed to be in sample numbers instead of actual time.
-
-    Attributes
-    ----------
-    time : np.array
-        The start and stop times for each epoch. With shape (n_epochs, 2).
-    """
-
-    __attributes__ = ["_ds", "_bins", "_data", "_bin_centers", "_support",
-                      "_binnedSupport", "_spiketrainarray"]
-    __attributes__.extend(SpikeTrain.__attributes__)
-
-    def __init__(self, spiketrainarray=None, *, ds=None, empty=False):
-
-        # if an empty object is requested, return it:
-        if empty:
-            super().__init__(empty=True)
-            for attr in self.__attributes__:
-                exec("self." + attr + " = None")
-            self._support = EpochArray(empty=True)
-            self._event_centers = None
-            return
-
-        if not isinstance(spiketrainarray, SpikeTrainArray):
-            raise TypeError(
-                'spiketrainarray must be a nelpy.SpikeTrainArray object.')
-
-        self._ds = None
-        self._bin_centers = np.array([])
-        self._event_centers = None
-
-        with warnings.catch_warnings():
-                warnings.simplefilter("ignore")
-                kwargs = {"fs": spiketrainarray.fs,
-                        "unit_ids": spiketrainarray.unit_ids,
-                        "unit_labels": spiketrainarray.unit_labels,
-                        "unit_tags": spiketrainarray.unit_tags,
-                        "label": spiketrainarray.label}
-
-        # initialize super so that self.fs is set:
-        self._data = np.zeros((spiketrainarray.n_units,0))
-            # the above is necessary so that super() can determine
-            # self.n_units when initializing. self.time will
-            # be updated later in __init__ to reflect subsequent changes
-        super().__init__(**kwargs)
-
-        if ds is None:
-            warnings.warn('no bin size was given, assuming 62.5 ms')
-            ds = 0.0625
-
-        self._spiketrainarray = spiketrainarray # TODO: remove this if we don't need it, or decide that it's too wasteful
-        self._support = spiketrainarray.support
-        self.ds = ds
-
-        self._bin_spikes(
-            spiketrainarray=spiketrainarray,
-            epochArray=self.support,
-            ds=ds
-            )
-
-    def copy(self):
-        """Returns a copy of the BinnedSpikeTrainArray."""
-        newcopy = BinnedSpikeTrainArray(empty=True)
-        with warnings.catch_warnings():
-            warnings.simplefilter("ignore")
-            for attr in self.__attributes__:
-                exec("newcopy." + attr + " = self." + attr)
-        return newcopy
-
-    def __repr__(self):
-        address_str = " at " + str(hex(id(self)))
-        if self.isempty:
-            return "<empty BinnedSpikeTrainArray" + address_str + ">"
-        ustr = " {} units".format(self.n_units)
-        if self.support.n_epochs > 1:
-            epstr = " ({} segments) in".format(self.support.n_epochs)
-        else:
-            epstr = " in"
-        if self.n_bins == 1:
-            bstr = " {} bin of width {} ms".format(self.n_bins, self.ds*1000)
-            dstr = ""
-        else:
-            bstr = " {} bins of width {} ms".format(self.n_bins, self.ds*1000)
-            dstr = " for a total of {}".format(PrettyDuration(self.n_bins*self.ds))
-        return "<BinnedSpikeTrainArray%s:%s%s%s>%s" % (address_str, ustr, epstr, bstr, dstr)
-
-    def __iter__(self):
-        """BinnedSpikeTrainArray iterator initialization."""
-        # initialize the internal index to zero when used as iterator
-        self._index = 0
-        return self
-
-    def __next__(self):
-        """BinnedSpikeTrainArray iterator advancer."""
-        index = self._index
-
-        if index > self.support.n_epochs - 1:
-            raise StopIteration
-
-        with warnings.catch_warnings():
-            warnings.simplefilter("ignore")
-            support = self.support[index]
-            bsupport = self.binnedSupport[[index],:]
-
-            binnedspiketrain = BinnedSpikeTrainArray(empty=True)
-            exclude = ["_bins", "_data", "_support", "_bin_centers", "_binnedSupport"]
-            attrs = (x for x in self.__attributes__ if x not in exclude)
-            for attr in attrs:
-                exec("binnedspiketrain." + attr + " = self." + attr)
-            binindices = np.insert(0, 1, np.cumsum(self.lengths + 1)) # indices of bins
-            binstart = binindices[index]
-            binstop = binindices[index+1]
-            binnedspiketrain._bins = self._bins[binstart:binstop]
-            binnedspiketrain._data = self._data[:,bsupport[0][0]:bsupport[0][1]+1]
-            binnedspiketrain._support = support
-            binnedspiketrain._bin_centers = self._bin_centers[bsupport[0][0]:bsupport[0][1]+1]
-            binnedspiketrain._binnedSupport = bsupport - bsupport[0,0]
-        self._index += 1
-        return binnedspiketrain
-
-    def __getitem__(self, idx):
-        """BinnedSpikeTrainArray index access."""
-        if self.isempty:
-            return self
-        if isinstance(idx, EpochArray):
-            if idx.isempty:
-                return BinnedSpikeTrainArray(empty=True)
-            if idx.fs != self.support.fs:
-                support = self.support.intersect(
-                    epoch=EpochArray(idx.time, fs=None),
-                    boundaries=True
-                    )
-            else:
-                support = self.support.intersect(
-                    epoch=idx,
-                    boundaries=True
-                    ) # what if fs of slicing epoch is different?
-            if support.isempty:
-                return BinnedSpikeTrainArray(empty=True)
-            # next we need to determine the binnedSupport:
-
-            raise NotImplementedError("EpochArray indexing for BinnedSpikeTrainArrays not supported yet")
-
-            # with warnings.catch_warnings():
-            #     warnings.simplefilter("ignore")
-
-            #     time, tdata = self._restrict_to_epoch_array(
-            #         epocharray=support,
-            #         time=self.time,
-            #         tdata=self.tdata,
-            #         copy=True
-            #         )
-            #     spiketrain = SpikeTrainArray(empty=True)
-            #     exclude = ["_tdata", "_time", "_support"]
-            #     attrs = (x for x in self.__attributes__ if x not in exclude)
-            #     for attr in attrs:
-            #         exec("spiketrain." + attr + " = self." + attr)
-            #     spiketrain._tdata = tdata
-            #     spiketrain._time = time
-            #     spiketrain._support = support
-            # return spiketrain
-
-        elif isinstance(idx, int):
-            binnedspiketrain = BinnedSpikeTrainArray(empty=True)
-            exclude = ["_data", "_bins", "_support", "_bin_centers", "_spiketrainarray", "_binnedSupport"]
-            with warnings.catch_warnings():
-                warnings.simplefilter("ignore")
-                attrs = (x for x in self.__attributes__ if x not in exclude)
-                for attr in attrs:
-                    exec("binnedspiketrain." + attr + " = self." + attr)
-            support = self.support[idx]
-            binnedspiketrain._support = support
-            if (idx >= self.support.n_epochs) or idx < (-self.support.n_epochs):
-                return binnedspiketrain
-            else:
-                bsupport = self.binnedSupport[[idx],:]
-                centers = self.centers[bsupport[0,0]:bsupport[0,1]+1]
-                binindices = np.insert(0, 1, np.cumsum(self.lengths + 1)) # indices of bins
-                binstart = binindices[idx]
-                binstop = binindices[idx+1]
-                binnedspiketrain._data = self._data[:,bsupport[0,0]:bsupport[0,1]+1]
-                binnedspiketrain._bins = self._bins[binstart:binstop]
-                binnedspiketrain._binnedSupport = bsupport - bsupport[0,0]
-                binnedspiketrain._bin_centers = centers
-                return binnedspiketrain
-        else:  # most likely a slice
-            try:
-                # have to be careful about re-indexing binnedSupport
-                raise NotImplementedError("slice indexing for BinnedSpikeTrainArrays not supported yet")
-            except Exception:
-                raise TypeError(
-                    'unsupported subsctipting type {}'.format(type(idx)))
-
-    @property
-    def isempty(self):
-        """(bool) Empty BinnedSpikeTrainArray."""
-        try:
-            return len(self.centers) == 0
-        except TypeError:
-            return True  # this happens when self.centers == None
-
-    @property
-    def n_units(self):
-        """(int) The number of units."""
-        try:
-            return PrettyInt(self.data.shape[0])
-        except AttributeError:
-            return 0
-
-    @property
-    def centers(self):
-        """(np.array) The bin centers (in seconds)."""
-        warnings.warn("centers is deprecated. Use bin_centers instead.", DeprecationWarning)
-        return self.bin_centers
-
-    @property
-    def bin_centers(self):
-        """(np.array) The bin centers (in seconds)."""
-        return self._bin_centers
-
-    @property
-    def event_centers(self):
-        """(np.array) The centers (in seconds) of each event."""
-        if self._event_centers is None:
-            raise NotImplementedError("event_centers not yet implemented")
-            # self._event_centers = midpoints
-        return self._event_centers
-
-    @property
-    def _midpoints(self):
-        """(np.array) The centers (in index space) of all events.
-
-        Example
-        -------
-        ax, img = npl.imagesc(bst.data) # data is of shape (n_units, n_bins)
-        # then _midpoints correspond to the xvals at the center of
-        # each event.
-        ax.plot(bst.event_centers, np.repeat(1, self.n_epochs), marker='o', color='w')
-
-        """
-        if self._event_centers is None:
-            midpoints = np.zeros(len(self.lengths))
-            for idx, l in enumerate(self.lengths):
-                midpoints[idx] = np.sum(self.lengths[:idx]) + l/2
-            self._event_centers = midpoints
-        return self._event_centers
-
-    @property
-    def data(self):
-        """(np.array) The spike counts in all the bins.
-        See also BinnedSpikeTrain.centers
-        """
-        return self._data
-
-    @property
-    def bins(self):
-        """(np.array) The bin edges (in seconds)."""
-        return self._bins
-
-    @property
-    def binnedSupport(self):
-        """(np.array) The binned support of the binned spiketrain (in
-        bin IDs) of shape (n_epochs, 2).
-        """
-        return self._binnedSupport
-
-    @property
-    def lengths(self):
-        """Lenghts of contiguous segments, in number of bins."""
-        return self.binnedSupport[:,1] - self.binnedSupport[:,0] + 1
-
-    @property
-    def spiketrainarray(self):
-        """(nelpy.SpikeTrain) The original spiketrain associated with
-        the binned data.
-        """
-        return self._spiketrainarray
-
-    @property
-    def n_bins(self):
-        """(int) The number of bins."""
-        return PrettyInt(len(self.centers))
-
-    @property
-    def ds(self):
-        """(float) Bin width in seconds."""
-        return self._ds
-
-    @ds.setter
-    def ds(self, val):
-        if self._ds is not None:
-            raise AttributeError("can't set attribute")
-        else:
-            try:
-                if val <= 0:
-                    pass
-            except:
-                raise TypeError("bin width must be a scalar")
-            if val <= 0:
-                raise ValueError("bin width must be positive")
-            self._ds = val
-
-    @staticmethod
-    def _get_bins_to_cover_epoch(epoch, ds):
-        """(np.array) Return bin edges to cover an epoch."""
-        # warnings.warn("WARNING! Using _get_bins_to_cover_epoch assumes " \
-        #     "a starting time of 0 seconds. This is not always approapriate," \
-        #     " but more flexibility is not yet supported.")
-        # TODO: add flexibility to start at aritrary time
-        # start = ep.start - (ep.start % ds)
-        # start = ep.start - (ep.start / ds - floor(ep.start / ds))
-        # because e.g., 1 % 0.1 is messed up (precision error)
-        start = ds * np.floor(epoch.start / ds)
-        num = np.ceil((epoch.stop - start) / ds)
-        stop = start + ds * num
-        bins = np.linspace(start, stop, num+1)
-        centers = bins[:-1] + np.diff(bins) / 2
-        return bins, centers
-
-    def _bin_spikes(self, spiketrainarray, epochArray, ds):
-        b = []  # bin list
-        c = []  # centers list
-        s = []  # data list
-        for nn in range(spiketrainarray.n_units):
-            s.append([])
-        left_edges = []
-        right_edges = []
-        counter = 0
-        for epoch in epochArray:
-            bins, centers = self._get_bins_to_cover_epoch(epoch, ds)
-            for uu, spiketraintimes in enumerate(spiketrainarray.time):
-                spike_counts, _ = np.histogram(
-                    spiketraintimes,
-                    bins=bins,
-                    density=False,
-                    range=(epoch.start,epoch.stop)
-                    ) # TODO: is it faster to limit range, or to cut out spikes?
-                s[uu].extend(spike_counts.tolist())
-            left_edges.append(counter)
-            counter += len(centers) - 1
-            right_edges.append(counter)
-            counter += 1
-            b.extend(bins.tolist())
-            c.extend(centers.tolist())
-        self._bins = np.array(b)
-        self._bin_centers = np.array(c)
-        self._data = np.array(s)
-        le = np.array(left_edges)
-        le = le[:, np.newaxis]
-        re = np.array(right_edges)
-        re = re[:, np.newaxis]
-        self._binnedSupport = np.hstack((le, re))
-
-    @property
-    def n_active(self):
-        """Number of active units.
-
-        An active unit is any unit that fired at least one spike.
-        """
-        if self.isempty:
-            return 0
-        return PrettyInt(np.count_nonzero(self.n_spikes))
-
-    @property
-    def n_active_per_bin(self):
-        """Number of active units per time bin with shape (n_bins,)."""
-        if self.isempty:
-            return 0
-        # TODO: profile several alternatves. Could use data > 0, or
-        # other numpy methods to get a more efficient implementation:
-        return self.data.clip(max=1).sum(axis=0)
-
-    @property
-    def n_spikes(self):
-        """(np.array) The number of spikes in each unit."""
-        if self.isempty:
-            return 0
-        return self.data.sum(axis=1)
-
-    def flatten(self, *, unit_id=None, unit_label=None):
-        """Collapse spike trains across units.
-
-        WARNING! unit_tags are thrown away when flattening.
-
-        Parameters
-        ----------
-        unit_id: (int)
-            (unit) ID to assign to flattened spike train, default is 0.
-        unit_label (str)
-            (unit) Label for spike train, default is 'flattened'.
-        """
-        if self.n_units < 2:  # already flattened
-            return self
-
-        # default args:
-        if unit_id is None:
-            unit_id = 0
-        if unit_label is None:
-            unit_label = "flattened"
-
-        binnedspiketrainarray = BinnedSpikeTrainArray(empty=True)
-
-        exclude = ["_data", "unit_ids", "unit_labels", "unit_tags"]
-        attrs = (x for x in self.__attributes__ if x not in "_data")
-
-        with warnings.catch_warnings():
-            warnings.simplefilter("ignore")
-            for attr in attrs:
-                exec("binnedspiketrainarray." + attr + " = self." + attr)
-        binnedspiketrainarray._data = np.array(self.data.sum(axis=0), ndmin=2)
-        binnedspiketrainarray._unit_ids = [unit_id]
-        binnedspiketrainarray._unit_labels = [unit_label]
-        binnedspiketrainarray._unit_tags = None
-        return binnedspiketrainarray
-
-#----------------------------------------------------------------------#
-#======================================================================#
-=======
-#encoding : utf-8
-"""This module contains the core nelpy object definitions."""
-
-__all__ = ['EventArray',
-           'EpochArray',
-           'AnalogSignalArray',
-           'SpikeTrainArray',
-           'BinnedSpikeTrainArray']
-
-# TODO: how should we organize our modules so that nelpy.objects.np does
-# not shpw up, for example? If I type nelpy.object.<tab> I only want the
-# actual objects to appear in the list. I think I do this with __all__,
-# but still haven't quite figured it out yet. __all__ seems to mostly be
-# useful for when we want to do from xxx import * in the package
-# __init__ method
-
-import warnings
-import numpy as np
-import copy
-
-from scipy import interpolate
-from sys import float_info
-from collections import namedtuple
-from scipy.ndimage.filters import gaussian_filter1d, gaussian_filter
-
-# from shapely.geometry import Point
-from abc import ABC, abstractmethod
-
-from .utils import is_sorted, \
-                   get_contiguous_segments, \
-                   linear_merge, \
-                   PrettyDuration, \
-                   PrettyInt, \
-                   swap_rows, \
-                   gaussian_filter
-
-# Force warnings.warn() to omit the source code line in the message
-formatwarning_orig = warnings.formatwarning
-warnings.formatwarning = lambda message, category, filename, lineno, \
-    line=None: formatwarning_orig(
-        message, category, filename, lineno, line='')
-
-########################################################################
-# Helper functions
-########################################################################
-
-#----------------------------------------------------------------------#
-#======================================================================#
-
-# TODO: how should AnalogSignal handle its support? As an EpochArray?
-# then what about binning issues? As explicit bin centers? As bin
-# indices?
-#
-# it seems best to have a BinnedEpoch class, so that bin centers can be
-# computed lazily when needed, and that duration etc. will be trivial,
-# but we also really, REALLY need to be able to index AnalogSignal with
-# a regular Epoch or EpochArray object, ...
-#
-# a nice finish to AnalogSignal would be to plot AnalogSignal on its
-# support along with a smoothed version of it
-
-### contested classes --- unclear whether these should exist or not:
-
-# class Event
-# class Epoch
-# class Spike(Event)
-
-def fsgetter(self):
-    """(float) [generic getter] Sampling frequency."""
-    if self._fs is None:
-        warnings.warn("No sampling frequency has been specified!")
-    return self._fs
-
-def fssetter(self, val):
-    """(float) [generic setter] Sampling frequency."""
-    if self._fs == val:
-        return
-    try:
-        if val <= 0:
-            raise ValueError("sampling rate must be positive")
-    except:
-        raise TypeError("sampling rate must be a scalar")
-
-    # if it is the first time that a sampling rate is set, do not
-    # modify anything except for self._fs:
-    if self._fs is None:
-        pass
-    else:
-        warnings.warn(
-            "Sampling frequency has been updated! This will "
-            "modify the spike times."
-            )
-        self._time = self.tdata / val
-    self._fs = val
-
-
-# class AnalogSignalEmily:
-#     """A continuous analog timestamped signal.
-
-#     Parameters
-#     ----------
-#     data : np.array
-#     time : np.array
-
-#     Attributes
-#     ----------
-#     data : np.array
-#         With shape (n_samples, dimensionality).
-#     time : np.array
-#         With shape (n_samples,).
-#     """
-
-#     def __init__(self, data, time):
-#         data = np.squeeze(data).astype(float)
-#         time = np.squeeze(time).astype(float)
-
-#         if time.ndim == 0:
-#             time = time[..., np.newaxis]
-#             data = data[np.newaxis, ...]
-
-#         if time.ndim != 1:
-#             raise ValueError("time must be a vector")
-
-#         if data.ndim == 1:
-#             data = data[..., np.newaxis]
-
-#         if data.ndim > 2:
-#             raise ValueError("data must be vector or 2D array")
-#         if data.shape[0] != data.shape[1] and time.shape[0] == data.shape[1]:
-#             warnings.warn("data should be shape (timesteps, dimensionality); "
-#                           "got (dimensionality, timesteps). Correcting...")
-#             data = data.T
-#         if time.shape[0] != data.shape[0]:
-#             raise ValueError("must have same number of time and data samples")
-
-#         self.data = data
-#         self.time = time
-
-#     def __getitem__(self, idx):
-#         return AnalogSignalEmily(self.data[idx], self.time[idx])
-
-#     @property
-#     def dimensions(self):
-#         """(int) Dimensionality of data attribute."""
-#         return self.data.shape[1]
-
-#     @property
-#     def n_samples(self):
-#         """(int) Number of samples."""
-#         return self.time.size
-
-#     @property
-#     def isempty(self):
-#         """(bool) Empty AnalogSignalEmily."""
-#         if len(self.time) == 0:
-#             empty = True
-#         else:
-#             empty = False
-#         return empty
-
-#     def time_slice(self, t_start, t_stop):
-#         """Creates a new object corresponding to the time slice of
-#         the original between (and including) times t_start and t_stop. Setting
-#         either parameter to None uses infinite endpoints for the time interval.
-
-#         Parameters
-#         ----------
-#         AnalogSignalEmily : vdmlab.AnalogSignalEmily
-#         t_start : float
-#         t_stop : float
-
-#         Returns
-#         -------
-#         sliced_AnalogSignalEmily : vdmlab.AnalogSignalEmily
-#         """
-#         if t_start is None:
-#             t_start = -np.inf
-#         if t_stop is None:
-#             t_stop = np.inf
-
-#         indices = (self.time >= t_start) & (self.time <= t_stop)
-
-#         return self[indices]
-
-
-#     def time_slices(self, t_starts, t_stops):
-#         """Creates a new object corresponding to the time slice of
-#         the original between (and including) times t_start and t_stop. Setting
-#         either parameter to None uses infinite endpoints for the time interval.
-
-#         Parameters
-#         ----------
-#         AnalogSignalEmily : vdmlab.AnalogSignalEmily
-#         t_starts : list of floats
-#         t_stops : list of floats
-
-#         Returns
-#         -------
-#         sliced_AnalogSignalEmily : vdmlab.AnalogSignalEmily
-#         """
-#         if len(t_starts) != len(t_stops):
-#             raise ValueError("must have same number of start and stop times")
-
-#         indices = []
-#         for t_start, t_stop in zip(t_starts, t_stops):
-#             indices.append((self.time >= t_start) & (self.time <= t_stop))
-#         indices = np.any(np.column_stack(indices), axis=1)
-
-#         return self[indices]
-
-# class TrajectoryEmily(AnalogSignalEmily):
-#     """Subclass of AnalogSignalEmily. Handles both 1D and 2d TrajectoryEmilys.
-
-#     Parameters
-#     ----------
-#     data : np.array
-#     time : np.array
-
-#     Attributes
-#     ----------
-#     data : np.array
-#         With shape (n_samples, dimensionality).
-#     time : np.array
-#         With shape (n_samples,).
-#     """
-#     def __getitem__(self, idx):
-#         if type(idx) == vdm.objects.Epoch:
-#             return self.time_slices(idx.starts, idx.stops)
-#         else:
-#             return TrajectoryEmily(self.data[idx], self.time[idx])
-
-#     @property
-#     def x(self):
-#         """(np.array) The 'x' TrajectoryEmily attribute."""
-#         return self.data[:, 0]
-
-#     @x.setter
-#     def x(self, val):
-#         self.data[:, 0] = val
-
-#     @property
-#     def y(self):
-#         """(np.array) The 'y' TrajectoryEmily attribute for 2D TrajectoryEmily data."""
-#         if self.dimensions < 2:
-#             raise ValueError("can't get 'y' of one-dimensional TrajectoryEmily")
-#         return self.data[:, 1]
-
-#     @y.setter
-#     def y(self, val):
-#         if self.dimensions < 2:
-#             raise ValueError("can't set 'y' of one-dimensional TrajectoryEmily")
-#         self.data[:, 1] = val
-
-#     def distance(self, pos):
-#         """ Return the euclidean distance from this TrajectoryEmily to the given 'pos'.
-
-#         Parameters
-#         ----------
-#         pos : vdmlab.TrajectoryEmily
-
-#         Returns
-#         -------
-#         dist : np.array
-#         """
-
-#         if pos.n_samples != self.n_samples:
-#             raise ValueError("'pos' must have %d samples" % self.n_samples)
-
-#         if self.dimensions != pos.dimensions:
-#             raise ValueError("'pos' must be %d dimensions" % self.dimensions)
-
-#         dist = np.zeros(self.n_samples)
-#         for idx in range(self.data.shape[1]):
-#             dist += (self.data[:, idx] - pos.data[:, idx]) ** 2
-#         return np.sqrt(dist)
-
-#     def linearize(self, ideal_path, zone):
-#         """ Projects 2D TrajectoryEmilys into an 'ideal' linear trajectory.
-
-#         Parameters
-#         ----------
-#         ideal_path : shapely.LineString
-#         zone : shapely.Polygon
-
-#         Returns
-#         -------
-#         pos : vdmlab.TrajectoryEmily
-#             1D TrajectoryEmily.
-
-#         """
-#         zpos = []
-#         for point_x, point_y in zip(self.x, self.y):
-#             point = Point([point_x, point_y])
-#             if zone.contains(point):
-#                 zpos.append(ideal_path.project(Point(point_x, point_y)))
-#         zpos = np.array(zpos)
-
-#         return TrajectoryEmily(zpos, self.time)
-
-#     def speed(self, t_smooth=None):
-#         """Finds the speed of the animal from TrajectoryEmily.
-
-#         Parameters
-#         ----------
-#         pos : vdmlab.TrajectoryEmily
-#         t_smooth : float or None
-#             Range over which smoothing occurs in seconds.
-#             Default is None (no smoothing).
-
-#         Returns
-#         -------
-#         speed : vdmlab.AnalogSignalEmily
-#         """
-#         speed = self[1:].distance(self[:-1])
-#         speed /= np.diff(self.time)
-#         speed = np.hstack(([0], speed))
-
-#         dt = np.median(np.diff(self.time))
-
-#         if t_smooth is not None:
-#             filter_length = np.ceil(t_smooth / dt)
-#             speed = np.convolve(speed, np.ones(int(filter_length))/filter_length, 'same')
-
-#         speed = speed * dt
-
-#         return AnalogSignalEmily(speed, self.time)
-
-
-########################################################################
-# class SpikeTrain
-########################################################################
-class SpikeTrain(ABC):
-    """Base class for SpikeTrainArray and BinnedSpikeTrainArray.
-
-    NOTE: This class can't really be instantiated, almost like a pseudo
-    abstract class. In particular, during initialization it might fail
-    because it checks the n_units of its derived classes to validate
-    input to unit_ids and unit_labels. If NoneTypes are used, then you
-    may actually succeed in creating an instance of this class, but it
-    will be pretty useless.
-
-    Parameters
-    ----------
-    fs: float, optional
-        Sampling rate / frequency (Hz).
-    unit_ids : list of int, optional
-        Unit IDs preferabbly in integers
-    unit_labels : list of str, optional
-        Labels corresponding to units. Default casts unit_ids to str.
-    label : str or None, optional
-        Information pertaining to the source of the spike train.
-
-
-    Attributes
-    ----------
-    n_units : int
-        Number of units in spike train.
-    unit_ids : list of int
-        Unit integer IDs.
-    unit_labels : list of str
-        Labels corresponding to units. Default casts unit_ids to str.
-    unit_tags : dict of tags and corresponding unit_ids
-        Tags corresponding to units.
-    issempty
-    **********
-    support
-    **********
-    fs: float
-        Sampling frequency (Hz).
-    label : str or None
-        Information pertaining to the source of the spike train.
-    """
-
-    __attributes__ = ["_fs", "_unit_ids", "_unit_labels", "_unit_tags", "_label"]
-
-    def __init__(self, *, fs=None, unit_ids=None, unit_labels=None,
-                 unit_tags=None, label=None, empty=False):
-
-        # if an empty object is requested, return it:
-        if empty:
-            for attr in self.__attributes__:
-                exec("self." + attr + " = None")
-            self._support = EpochArray(empty=True)
-            return
-
-        # set initial fs to None
-        self._fs = None
-        # then attempt to update the fs; this does input validation:
-        self.fs = fs
-
-        # WARNING! we need to ensure that self.n_units can work BEFORE
-        # we can set self.unit_ids or self.unit_labels, since those
-        # setters check that the lengths of the inputs are consistent
-        # with self.n_units.
-
-        # inherit unit IDs if available, otherwise initialize to default
-        if unit_ids is None:
-            unit_ids = list(range(1,self.n_units + 1))
-
-        unit_ids = np.array(unit_ids, ndmin=1)  # standardize unit_ids
-
-        # if unit_labels is empty, default to unit_ids
-        if unit_labels is None:
-            unit_labels = unit_ids
-
-        unit_labels = np.array(unit_labels, ndmin=1)  # standardize
-
-        self.unit_ids = unit_ids
-        self.unit_labels = unit_labels
-        self._unit_tags = unit_tags  # no input validation yet
-        self.label = label
-
-    def __repr__(self):
-        address_str = " at " + str(hex(id(self)))
-        return "<base SpikeTrain" + address_str + ">"
-
-    @abstractmethod
-    def isempty(self):
-        """(bool) Empty SpikeTrain."""
-        return
-
-    @abstractmethod
-    def n_units(self):
-        """(int) The number of units."""
-        return
-
-    @property
-    def n_sequences(self):
-        warnings.warn("n_sequences is deprecated---use n_epochs instead", DeprecationWarning)
-        if self.isempty:
-            return 0
-        """(int) The number of sequences."""
-        return self.support.n_epochs
-
-    @property
-    def n_epochs(self):
-        if self.isempty:
-            return 0
-        """(int) The number of underlying epochs."""
-        return self.support.n_epochs
-
-    @property
-    def unit_ids(self):
-        """Unit IDs contained in the SpikeTrain."""
-        return self._unit_ids
-
-    @unit_ids.setter
-    def unit_ids(self, val):
-        if len(val) != self.n_units:
-            # print(len(val))
-            # print(self.n_units)
-            raise TypeError("unit_ids must be of length n_units")
-        elif len(set(val)) < len(val):
-            raise TypeError("duplicate unit_ids are not allowed")
-        else:
-            try:
-                # cast to int:
-                unit_ids = [int(id) for id in val]
-            except TypeError:
-                raise TypeError("unit_ids must be int-like")
-        self._unit_ids = unit_ids
-
-    @property
-    def unit_labels(self):
-        """Labels corresponding to units contained in the SpikeTrain."""
-        if self._unit_labels is None:
-            warnings.warn("unit labels have not yet been specified")
-        return self._unit_labels
-
-    @unit_labels.setter
-    def unit_labels(self, val):
-        if len(val) != self.n_units:
-            raise TypeError("labels must be of length n_units")
-        else:
-            try:
-                # cast to str:
-                labels = [str(label) for label in val]
-            except TypeError:
-                raise TypeError("labels must be string-like")
-        self._unit_labels = labels
-
-    @property
-    def unit_tags(self):
-        """Tags corresponding to units contained in the SpikeTrain"""
-        if self._unit_tags is None:
-            warnings.warn("unit tags have not yet been specified")
-        return self._unit_tags
-
-    @property
-    def support(self):
-        """(nelpy.EpochArray) The support of the underlying spiketrain
-        (in seconds).
-         """
-        return self._support
-
-    @property
-    def fs(self):
-        """(float) Sampling rate / frequency (Hz)."""
-        return fsgetter(self)
-
-    @fs.setter
-    def fs(self, val):
-        """(float) Sampling rate / frequency (Hz)."""
-        fssetter(self, val)
-
-    @property
-    def label(self):
-        """Label pertaining to the source of the spike train."""
-        if self._label is None:
-            warnings.warn("label has not yet been specified")
-        return self._label
-
-    @label.setter
-    def label(self, val):
-        if val is not None:
-            try:  # cast to str:
-                label = str(val)
-            except TypeError:
-                raise TypeError("cannot convert label to string")
-        else:
-            label = val
-        self._label = label
-
-    def _unit_subset(self, unit_list):
-        """Return a SpikeTrain restricted to a subset of units.
-
-        Parameters
-        ----------
-        unit_list : array-like
-            Array or list of unit_ids.
-        """
-        unit_subset_ids = []
-        for unit in unit_list:
-            try:
-                id = self.unit_ids.index(unit)
-            except ValueError:
-                warnings.warn("unit_id " + str(unit) + " not found in SpikeTrain; ignoring")
-                pass
-            else:
-                unit_subset_ids.append(id)
-
-        new_unit_ids = np.asarray(self.unit_ids)[unit_subset_ids]
-        new_unit_labels = np.asarray(self.unit_labels)[unit_subset_ids]
-
-        if isinstance(self, SpikeTrainArray):
-            if len(unit_subset_ids) == 0:
-                warnings.warn("no units remaining in requested unit subset")
-                return SpikeTrainArray(empty=True)
-
-            spiketrainarray = SpikeTrainArray(empty=True)
-            exclude = ["_tdata", "_time", "unit_ids", "unit_labels"]
-            attrs = (x for x in self.__attributes__ if x not in exclude)
-
-            with warnings.catch_warnings():
-                warnings.simplefilter("ignore")
-                for attr in attrs:
-                    exec("spiketrainarray." + attr + " = self." + attr)
-
-            spiketrainarray._tdata = self.tdata[unit_subset_ids]
-            spiketrainarray._time = self.time[unit_subset_ids]
-            spiketrainarray._unit_ids = new_unit_ids
-            spiketrainarray._unit_labels = new_unit_labels
-
-            return spiketrainarray
-        elif isinstance(self, BinnedSpikeTrainArray):
-            if len(unit_subset_ids) == 0:
-                warnings.warn("no units remaining in requested unit subset")
-                return BinnedSpikeTrainArray(empty=True)
-
-            binnedspiketrainarray = BinnedSpikeTrainArray(empty=True)
-            exclude = ["_data", "unit_ids", "unit_labels"]
-            attrs = (x for x in self.__attributes__ if x not in exclude)
-
-            with warnings.catch_warnings():
-                warnings.simplefilter("ignore")
-                for attr in attrs:
-                    exec("binnedspiketrainarray." + attr + " = self." + attr)
-
-            binnedspiketrainarray._data = self.data[unit_subset_ids,:]
-            binnedspiketrainarray._unit_ids = new_unit_ids
-            binnedspiketrainarray._unit_labels = new_unit_labels
-
-            return binnedspiketrainarray
-        else:
-            raise NotImplementedError(
-            "SpikeTrain._unit_slice() not supported for this type yet!")
-
-########################################################################
-# class EpochArray
-########################################################################
-class EpochArray:
-    """An array of epochs, where each epoch has a start and stop time.
-
-    Parameters
-    ----------
-    tdata : np.array
-        If shape (n_epochs, 1) or (n_epochs,), the start time for each
-        epoch (which then requires a duration to be specified).
-        If shape (n_epochs, 2), the start and stop times for each epoch.
-    fs : float, optional
-        Sampling rate in Hz. If fs is passed as a parameter, then time
-        is assumed to be in sample numbers instead of actual time.
-    duration : np.array, float, or None, optional
-        The length of the epoch. If (float) then the same duration is
-        assumed for every epoch.
-    meta : dict, optional
-        Metadata associated with spiketrain.
-
-    Attributes
-    ----------
-    time : np.array
-        The start and stop times for each epoch. With shape (n_epochs, 2).
-    tdata : np.array
-        The start and stop tdata for each epoch. With shape (n_epochs, 2).
-    fs: float
-        Sampling frequency (Hz).
-    meta : dict
-        Metadata associated with spiketrain.
-    """
-
-    __attributes__ = ["_tdata", "_time", "_fs", "_meta"]
-
-    def __init__(self, tdata=None, *, fs=None, duration=None,
-                 meta=None, empty=False):
-
-        # if an empty object is requested, return it:
-        if empty:
-            for attr in self.__attributes__:
-                exec("self." + attr + " = None")
-            return
-
-        tdata = np.squeeze(tdata)  # coerce tdata into np.array
-
-        # all possible inputs:
-        # 1. single epoch, no duration    --- OK
-        # 2. single epoch and duration    --- ERR
-        # 3. multiple epochs, no duration --- OK
-        # 4. multiple epochs and duration --- ERR
-        # 5. single scalar and duration   --- OK
-        # 6. scalar list and duratin list --- OK
-        #
-        # Q. won't np.squeeze make our life difficult?
-        #
-        # Strategy: determine if duration was passed. If so, try to see
-        # if tdata can be coerced into right shape. If not, raise
-        # error.
-        # If duration was NOT passed, then do usual checks for epochs.
-
-        if duration is not None:  # assume we received scalar starts
-            tdata = np.array(tdata, ndmin=1)
-            duration = np.squeeze(duration).astype(float)
-            if duration.ndim == 0:
-                duration = duration[..., np.newaxis]
-
-            if tdata.ndim == 2 and duration.ndim == 1:
-                raise ValueError(
-                    "duration not allowed when using start and stop "
-                    "times")
-
-            if len(duration) > 1:
-                if tdata.ndim == 1 and tdata.shape[0] != duration.shape[0]:
-                    raise ValueError(
-                        "must have same number of time and duration "
-                        "tdata"
-                        )
-            if tdata.ndim == 1 and duration.ndim == 1:
-                stop_epoch = tdata + duration
-                tdata = np.hstack(
-                    (tdata[..., np.newaxis], stop_epoch[..., np.newaxis]))
-        else:  # duration was not specified, so assume we recived epochs
-
-            # Note: if we have an empty array of tdata with no
-            # dimension, then calling len(tdata) will return a
-            # TypeError.
-            try:
-                # if no tdata were received, return an empty EpochArray:
-                if len(tdata) == 0:
-                    return EpochArray(empty=True)
-            except TypeError:
-                warnings.warn("unsupported type ("
-                    + str(type(tdata))
-                    + "); creating empty EpochArray")
-                return EpochArray(empty=True)
-
-            # Only one epoch is given eg EpochArray([3,5,6,10]) with no
-            # duration and more than two values:
-            if tdata.ndim == 1 and len(tdata) > 2:  # we already know duration is None
-                raise TypeError(
-                    "tdata of size (n_epochs, ) has to be accompanied by "
-                    "a duration")
-
-            if tdata.ndim == 1:  # and duration is None:
-                tdata = np.array([tdata])
-
-        if tdata.ndim > 2:
-            raise ValueError("tdata must be a 1D or a 2D vector")
-
-        # set initial fs to None
-        self._fs = None
-        # then attempt to update the fs; this does input validation:
-        self.fs = fs
-
-        try:
-            if tdata[:, 0].shape[0] != tdata[:, 1].shape[0]:
-                raise ValueError(
-                    "must have the same number of start and stop times")
-        except Exception:
-            raise Exception("Unhandled EpochArray.__init__ case.")
-
-        # TODO: what if start == stop? what will this break? This situation
-        # can arise automatically when slicing a spike train with one or no
-        # spikes, for example in which case the automatically inferred support
-        # is a delta dirac
-
-        if tdata.ndim == 2 and np.any(tdata[:, 1] - tdata[:, 0] < 0):
-            raise ValueError("start must be less than or equal to stop")
-
-        # if a sampling rate was given, relate time to tdata using fs:
-        if fs is not None:
-            time = tdata / fs
-        else:
-            time = tdata
-
-        self._time = time
-        self._tdata = tdata
-        self._fs = fs
-        self._meta = meta
-
-    def __repr__(self):
-        address_str = " at " + str(hex(id(self)))
-        if self.isempty:
-            return "<empty EpochArray" + address_str + ">"
-        if self.n_epochs > 1:
-            nstr = "%s epochs" % (self.n_epochs)
-        else:
-            nstr = "1 epoch"
-        dstr = "of duration {}".format(PrettyDuration(self.duration))
-        return "<EpochArray%s: %s> %s" % (address_str, nstr, dstr)
-
-    def __iter__(self):
-        """EpochArray iterator initialization."""
-        # initialize the internal index to zero when used as iterator
-        self._index = 0
-        return self
-
-    def __next__(self):
-        """EpochArray iterator advancer."""
-        index = self._index
-        if index > self.n_epochs - 1:
-            raise StopIteration
-        with warnings.catch_warnings():
-            warnings.simplefilter("ignore")
-            epocharray = EpochArray(empty=True)
-
-            exclude = ["_tdata", "_time"]
-            attrs = (x for x in self.__attributes__ if x not in exclude)
-
-            with warnings.catch_warnings():
-                warnings.simplefilter("ignore")
-                for attr in attrs:
-                    exec("epocharray." + attr + " = self." + attr)
-            epocharray._tdata = np.array([self.tdata[index, :]])
-            epocharray._time = np.array([self.time[index, :]])
-        self._index += 1
-        return epocharray
-
-    def __getitem__(self, idx):
-        """EpochArray index access.
-
-        Accepts integers, slices, and EpochArrays.
-        """
-        if self.isempty:
-            return self
-
-        if isinstance(idx, EpochArray):
-            # case #: (self, idx):
-            # case 0: idx.isempty == True
-            # case 1: (fs, fs) = (None, const)
-            # case 2: (fs, fs) = (const, None)
-            # case 3: (fs, fs) = (None, None)
-            # case 4: (fs, fs) = (const, const)
-            # case 5: (fs, fs) = (constA, constB)
-            if idx.isempty:  # case 0:
-                return EpochArray(empty=True)
-            if idx.fs != self.fs:  # cases (1, 2, 5):
-                epocharray = EpochArray(empty=True)
-                epocharray._tdata = idx._tdata
-                epocharray._time = idx._time
-                epoch = self.intersect(epocharray, boundaries=True)
-            else:  # cases (3, 4)
-                epoch = self.intersect(
-                    epoch=idx,
-                    boundaries=True
-                    )
-            if epoch.isempty:
-                return EpochArray(empty=True)
-            return epoch
-        elif isinstance(idx, int):
-            epocharray = EpochArray(empty=True)
-            exclude = ["_tdata", "_time"]
-            attrs = (x for x in self.__attributes__ if x not in exclude)
-            with warnings.catch_warnings():
-                warnings.simplefilter("ignore")
-                for attr in attrs:
-                    exec("epocharray." + attr + " = self." + attr)
-            try:
-                epocharray._time = self.time[[idx], :]  # use np integer indexing! Cool!
-                epocharray._tdata = self.tdata[[idx], :]
-            except IndexError:
-                # index is out of bounds, so return an empty EpochArray
-                pass
-            finally:
-                return epocharray
-        else:
-            try:
-                epocharray = EpochArray(empty=True)
-                exclude = ["_tdata", "_time"]
-                attrs = (x for x in self.__attributes__ if x not in exclude)
-                with warnings.catch_warnings():
-                    warnings.simplefilter("ignore")
-                    for attr in attrs:
-                        exec("epocharray." + attr + " = self." + attr)
-                epocharray._time = np.array([self.starts[idx],
-                                             self.stops[idx]]).T
-                epocharray._tdata = np.array([self._tdatastarts[idx],
-                                              self._tdatastops[idx]]).T
-                return epocharray
-            except Exception:
-                raise TypeError(
-                    'unsupported subsctipting type {}'.format(type(idx)))
-
-    @property
-    def meta(self):
-        """Meta data associated with EpochArray."""
-        if self._meta is None:
-            warnings.warn("meta data is not available")
-        return self._meta
-
-    @meta.setter
-    def meta(self, val):
-        self._meta = val
-
-    @property
-    def fs(self):
-        """(float) Sampling frequency."""
-        return fsgetter(self)
-
-    @fs.setter
-    def fs(self, val):
-        """(float) Sampling frequency."""
-        fssetter(self, val)
-
-    @property
-    def tdata(self):
-        """Epochs [start, stop] in sample numbers (default fs=1 Hz)."""
-        return self._tdata
-
-    @property
-    def time(self):
-        """Epoch times [start, stop] in seconds."""
-        return self._time
-
-    @property
-    def centers(self):
-        """(np.array) The center of each epoch."""
-        if self.isempty:
-            return []
-        return np.mean(self.time, axis=1)
-
-    @property
-    def durations(self):
-        """(np.array) The duration of each epoch."""
-        if self.isempty:
-            return 0
-        return self.time[:, 1] - self.time[:, 0]
-
-    @property
-    def duration(self):
-        """(float) The total duration of the epoch array."""
-        if self.isempty:
-            return PrettyDuration(0)
-        return PrettyDuration(np.array(self.time[:, 1] - self.time[:, 0]).sum())
-
-    @property
-    def starts(self):
-        """(np.array) The start of each epoch."""
-        if self.isempty:
-            return []
-        return self.time[:, 0]
-
-    @property
-    def _tdatastarts(self):
-        """(np.array) The start of each epoch, in tdata"""
-        if self.isempty:
-            return []
-        return self.tdata[:, 0]
-
-    @property
-    def start(self):
-        """(np.array) The start of the first epoch."""
-        if self.isempty:
-            return []
-        return self.time[:, 0][0]
-
-    @property
-    def _tdatastart(self):
-        """(np.array) The start of the first epoch, in tdata"""
-        if self.isempty:
-            return []
-        return self.tdata[:, 0][0]
-
-    @property
-    def stops(self):
-        """(np.array) The stop of each epoch."""
-        if self.isempty:
-            return []
-        return self.time[:, 1]
-
-    @property
-    def _tdatastops(self):
-        """(np.array) The stop of each epoch, in tdata"""
-        if self.isempty:
-            return []
-        return self.tdata[:, 1]
-
-    @property
-    def stop(self):
-        """(np.array) The stop of the last epoch."""
-        if self.isempty:
-            return []
-        return self.time[:, 1][-1]
-
-    @property
-    def _tdatastop(self):
-        """(np.array) The stop of the first epoch, in tdata"""
-        return self.tdata[:, 0][0]
-
-    @property
-    def n_epochs(self):
-        """(int) The number of epochs."""
-        if self.isempty:
-            return 0
-        return PrettyInt(len(self.time[:, 0]))
-
-    @property
-    def issorted(self):
-        """(bool) Left edges of epochs are sorted in ascending order."""
-        if self.isempty:
-            return True
-        return is_sorted(self.starts)
-
-    @property
-    def isempty(self):
-        """(bool) Empty EpochArray."""
-        try:
-            return len(self.time) == 0
-        except TypeError:
-            return True  # this happens when self.time is None
-
-    def copy(self):
-        """(EpochArray) Returns a copy of the current epoch array."""
-        newcopy = EpochArray(empty=True)
-        with warnings.catch_warnings():
-            warnings.simplefilter("ignore")
-            for attr in self.__attributes__:
-                exec("newcopy." + attr + " = self." + attr)
-        return newcopy
-
-    def intersect(self, epoch, *, boundaries=True, meta=None):
-        """Finds intersection (overlap) between two sets of epoch arrays.
-        Sampling rates can be different.
-        Parameters
-        ----------
-        epoch : nelpy.EpochArray
-        boundaries : bool
-            If True, limits start, stop to epoch start and stop.
-        meta : dict, optional
-            New dictionary of meta data for epoch ontersection.
-        Returns
-        -------
-        intersect_epochs : nelpy.EpochArray
-        """
-        if self.isempty or epoch.isempty:
-            warnings.warn('epoch intersection is empty')
-            # TODO: copy everything except time? Wouldn't rest get
-            # lost anyway due to no samples ==> return EpochArray(empty)?
-            return EpochArray([], duration=[], meta=meta)
-
-        new_starts = []
-        new_stops = []
-        epoch_a = self.copy().merge()
-        epoch_b = epoch.copy().merge()
-
-        for aa in epoch_a.time:
-            for bb in epoch_b.time:
-                if (aa[0] <= bb[0] < aa[1]) and (aa[0] < bb[1] <= aa[1]):
-                    new_starts.append(bb[0])
-                    new_stops.append(bb[1])
-                elif (aa[0] < bb[0] < aa[1]) and (aa[0] < bb[1] > aa[1]):
-                    new_starts.append(bb[0])
-                    if boundaries:
-                        new_stops.append(aa[1])
-                    else:
-                        new_stops.append(bb[1])
-                elif (aa[0] > bb[0] < aa[1]) and (aa[0] < bb[1] < aa[1]):
-                    if boundaries:
-                        new_starts.append(aa[0])
-                    else:
-                        new_starts.append(bb[0])
-                    new_stops.append(bb[1])
-                elif (aa[0] >= bb[0] < aa[1]) and (aa[0] < bb[1] >= aa[1]):
-                    if boundaries:
-                        new_starts.append(aa[0])
-                        new_stops.append(aa[1])
-                    else:
-                        new_starts.append(bb[0])
-                        new_stops.append(bb[1])
-
-        if not boundaries:
-            new_starts = np.unique(new_starts)
-            new_stops = np.unique(new_stops)
-
-        epocharray = EpochArray(empty=True)
-        exclude = ["_tdata", "_time", "_fs"]
-        attrs = (x for x in self.__attributes__ if x not in exclude)
-        with warnings.catch_warnings():
-            warnings.simplefilter("ignore")
-            for attr in attrs:
-                exec("epocharray." + attr + " = self." + attr)
-
-        # case 1: (fs, fs) = (None, const)
-        # case 2: (fs, fs) = (const, None)
-        # case 3: (fs, fs) = (None, None)
-        # case 4: (fs, fs) = (const, const)
-        # case 5: (fs, fs) = (constA, constB)
-
-        if self.fs != epoch.fs or self.fs is None:  # cases (1, 2, 3, 5)
-            warnings.warn(
-                "sampling rates are different; intersecting along "
-                "time only and throwing away fs"
-                )
-            epocharray._time = np.hstack(
-                [np.array(new_starts)[..., np.newaxis],
-                 np.array(new_stops)[..., np.newaxis]])
-            epocharray._tdata = epocharray._time
-            epocharray._fs = None
-        else:  # case (4, )
-            epocharray._time = np.hstack(
-                [np.array(new_starts)[..., np.newaxis],
-                 np.array(new_stops)[..., np.newaxis]])
-            epocharray._tdata = epocharray._time*self.fs
-            epocharray._fs = self.fs
-
-        return epocharray
-
-    def merge(self, *, gap=0.0):
-        """Merges epochs that are close or overlapping.
-        Parameters
-        ----------
-        gap : float, optional
-            Amount (in time) to consider epochs close enough to merge.
-            Defaults to 0.0 (no gap).
-        Returns
-        -------
-        merged_epochs : nelpy.EpochArray
-        """
-        if self.isempty:
-            return self
-
-        if gap < 0:
-            raise ValueError("gap cannot be negative")
-
-        epoch = self.copy()
-
-        if self.fs is not None:
-            gap = gap * self.fs
-
-        stops = epoch._tdatastops[:-1] + gap
-        starts = epoch._tdatastarts[1:]
-        to_merge = (stops - starts) >= 0
-
-        new_starts = [epoch._tdatastarts[0]]
-        new_stops = []
-
-        next_stop = epoch._tdatastops[0]
-        for i in range(epoch.time.shape[0] - 1):
-            this_stop = epoch._tdatastops[i]
-            next_stop = max(next_stop, this_stop)
-            if not to_merge[i]:
-                new_stops.append(next_stop)
-                new_starts.append(epoch._tdatastarts[i + 1])
-
-        new_stops.append(epoch._tdatastops[-1])
-
-        new_starts = np.array(new_starts)
-        new_stops = np.array(new_stops)
-
-        return EpochArray(
-            new_starts,
-            duration=new_stops - new_starts,
-            fs=self.fs,
-            meta=self.meta
-            )
-
-    def expand(self, amount, direction='both'):
-        """Expands epoch by the given amount.
-        Parameters
-        ----------
-        amount : float
-            Amount (in time) to expand each epoch.
-        direction : str
-            Can be 'both', 'start', or 'stop'. This specifies
-            which direction to resize epoch.
-        Returns
-        -------
-        expanded_epochs : nelpy.EpochArray
-        """
-        if direction == 'both':
-            resize_starts = self.time[:, 0] - amount
-            resize_stops = self.time[:, 1] + amount
-        elif direction == 'start':
-            resize_starts = self.time[:, 0] - amount
-            resize_stops = self.time[:, 1]
-        elif direction == 'stop':
-            resize_starts = self.time[:, 0]
-            resize_stops = self.time[:, 1] + amount
-        else:
-            raise ValueError(
-                "direction must be 'both', 'start', or 'stop'")
-
-        return EpochArray(
-            np.hstack((
-                resize_starts[..., np.newaxis],
-                resize_stops[..., np.newaxis]
-                ))
-            )
-
-    def shrink(self, amount, direction='both'):
-        """Shrinks epoch by the given amount.
-        Parameters
-        ----------
-        amount : float
-            Amount (in time) to shrink each epoch.
-        direction : str
-            Can be 'both', 'start', or 'stop'. This specifies
-            which direction to resize epoch.
-        Returns
-        -------
-        shrinked_epochs : nelpy.EpochArray
-        """
-        both_limit = min(self.durations / 2)
-        if amount > both_limit and direction == 'both':
-            raise ValueError("shrink amount too large")
-
-        single_limit = min(self.durations)
-        if amount > single_limit and direction != 'both':
-            raise ValueError("shrink amount too large")
-
-        return self.expand(-amount, direction)
-
-    def join(self, epoch, meta=None):
-        """Combines [and merges] two sets of epochs. Epochs can have
-        different sampling rates.
-
-        Parameters
-        ----------
-        epoch : nelpy.EpochArray
-        meta : dict, optional
-            New meta data dictionary describing the joined epochs.
-
-        Returns
-        -------
-        joined_epochs : nelpy.EpochArray
-        """
-
-        if self.isempty:
-            return epoch
-        if epoch.isempty:
-            return self
-
-        if self.fs != epoch.fs:
-            warnings.warn(
-                "sampling rates are different; joining along time "
-                "only and throwing away fs"
-                )
-            join_starts = np.concatenate(
-                (self.time[:, 0], epoch.time[:, 0]))
-            join_stops = np.concatenate(
-                (self.time[:, 1], epoch.time[:, 1]))
-            #TODO: calling merge() just once misses some instances.
-            # I haven't looked carefully enough to know which edge cases
-            # these are...
-            # merge() should therefore be checked!
-            # return EpochArray(join_starts, fs=None,
-            # duration=join_stops - join_starts, meta=meta).merge()
-            # .merge()
-            return EpochArray(
-                join_starts,
-                fs=None,
-                duration=join_stops - join_starts,
-                meta=meta
-                )
-        else:
-            join_starts = np.concatenate(
-                (self.tdata[:, 0], epoch.tdata[:, 0]))
-            join_stops = np.concatenate(
-                (self.tdata[:, 1], epoch.tdata[:, 1]))
-
-        # return EpochArray(join_starts, fs=self.fs, duration=
-        # join_stops - join_starts, meta=meta).merge().merge()
-        return EpochArray(
-            join_starts,
-            fs=self.fs,
-            duration=join_stops - join_starts,
-            meta=meta
-            )
-
-    def contains(self, value):
-        """Checks whether value is in any epoch.
-
-        Parameters
-        ----------
-        epochs: nelpy.EpochArray
-        value: float or int
-
-        Returns
-        -------
-        boolean
-
-        """
-        # TODO: consider vectorizing this loop, which should increase
-        # speed, but also greatly increase memory? Alternatively, if we
-        # could assume something about epochs being sorted, this can
-        # also be made much faster than the current O(N)
-        for start, stop in zip(self.starts, self.stops):
-            if start <= value <= stop:
-                return True
-        return False
-#----------------------------------------------------------------------#
-#======================================================================#
-
-
-########################################################################
-# class EventArray
-########################################################################
-class EventArray:
-    """Class description.
-
-    Parameters
-    ----------
-    tdata : np.array
-        If shape (n_epochs, 1) or (n_epochs,), the start time for each
-        epoch.
-        If shape (n_epochs, 2), the start and stop times for each epoch.
-    fs : float, optional
-        Sampling rate in Hz. If fs is passed as a parameter, then time
-        is assumed to be in sample numbers instead of actual time.
-
-    Attributes
-    ----------
-    time : np.array
-        The start and stop times for each epoch. With shape (n_epochs, 2).
-    """
-
-    def __init__(self, *, tdata, fs=None, duration=None, meta=None):
-
-        # if no tdata were received, return an empty EpochArray:
-        if len(tdata) == 0:
-            self._tdata = np.array([])
-            self._time = np.array([])
-            self._fs = None
-            self._meta = None
-            return
-
-        self._fs = fs
-        self._meta = meta
-
-    def __repr__(self):
-        address_str = " at " + str(hex(id(self)))
-        if self.isempty:
-            return "<empty EventArray" + address_str + ">"
-        # return "<EventArray: %s> %s" % (nstr, dstr)
-        return "<EventArray" + address_str + ">"
-
-    def __getitem__(self, idx):
-        raise NotImplementedError(
-            'EventArray.__getitem__ not implemented yet')
-
-    @property
-    def isempty(self):
-        """(bool) Empty EventArray."""
-        raise NotImplementedError(
-            'EventArray.isempty not implemented yet')
-#----------------------------------------------------------------------#
-#======================================================================#
-
-
-########################################################################
-# class AnalogSignalArray
-########################################################################
-class AnalogSignalArray:
-    """Continuous analog signal(s) with regular sampling rates and same
-    support. NOTE: ydata that is not equal dimensionality will NOT work
-    and error/warning messages may/may not be sent out. Also, in this
-    current rendition, I am assuming tdata is the exact same for all
-    signals passed through. As such, tdata is expected to be single
-    dimensional.
-
-    Parameters
-    ----------
-    ydata : np.array(dtype=np.float,dimension=N)
-    tdata : np.array(dtype=np.float,dimension=N), optional
-        if fs is provided tdata is assumed to be sample numbers
-        else it is assumed to be time but tdata can be a non time
-        variable. Additionally, if tdata is time it is assumed to be
-        sampled regularly in order to generate epochs. Irregular
-        sampling rates can be corrected with operations on the support.
-    fs : float, optional
-        Sampling rate in Hz. If fs is passed as a parameter, then time
-        is assumed to be in sample numbers instead of actual time. See
-        fs_meta parameter below if sampling rate is to be stored as
-        metadata and not used for calculations.
-    support : EpochArray, optional
-        EpochArray array on which LFP is defined.
-        Default is [0, last spike] inclusive.
-    step : int
-        specifies step size of samples passed as tdata if fs is given,
-        default set to 1. e.g. decimated data would have sample numbers
-        every ten samples so step=10
-    fs_meta: float, optional
-        Optional sampling rate storage. The true sampling rate if tdata
-        is time can be stored here. The above parameter, fs, must be left
-        blank if tdata is time and not sample numbers. This will not be
-        used for any calculations. Just to store in AnalogSignalArray as
-        a value.
-    empty : bool
-        Return an empty AnalogSignalArray if true else false. Default
-        set to false.
-
-    Attributes
-    ----------
-    ydata : np.array
-        With shape (n_ydata,N).
-    tdata : np.array
-        With shape (n_tdata,N).
-    time : np.array
-        With shape (n_tdata,N).
-    fs : float, scalar, optional
-        See Parameters
-    support : EpochArray, optional
-        See Parameters
-    fs_meta : float, scalar, optional
-        See Paramters
-    step : int
-        See Parameters
-    interp : array of interpolation objects from scipy.interpolate
-
-        See Parameters
-    """
-    __attributes__ = ['_ydata', '_tdata', '_time', '_fs', '_support', \
-                      '_interp', '_fs_meta']
-    def __init__(self, ydata, *, tdata=None, fs=None, support=None, step=None,
-                 fs_meta = None, merge_sample_gap=0, empty=False):
-
-        if(empty):
-            for attr in self.__attributes__:
-                exec("self." + attr + " = None")
-            self._support = EpochArray(empty=True)
-            return
-        #check if single AnalogSignal or multiple AnalogSignals in array
-        #and standardize ydata to 2D
-        ydata = np.squeeze(ydata).astype(float)
-        try:
-            if(ydata.shape[0] == ydata.size):
-                ydata = np.array(ydata,ndmin=2).astype(float)
-
-        except ValueError:
-            raise TypeError("Unsupported type! integer or floating point expected")
-        self._step = step
-        self._fs_meta = fs_meta
-
-        # set initial fs to None
-        self._fs = None
-        # then attempt to update the fs; this does input validation:
-        self.fs = fs
-
-        # Note; if we have an empty array of ydata with no dimension,
-        # then calling len(ydata) will return a TypeError
-        try:
-            # if no ydata are given return empty AnalogSignal
-            if ydata.size == 0:
-                self.__init__([],empty=True)
-                return
-        except TypeError:
-            warnings.warn("unsupported type; creating empty AnalogSignalArray")
-            self.__init__([],empty=True)
-            return
-
-        # Note: if both tdata and ydata are given and dimensionality does not
-        # match, then TypeError!
-        if(tdata is not None):
-            tdata = np.squeeze(tdata).astype(float)
-            if(tdata.shape[0] != ydata.shape[1]):
-                self.__init__([],empty=True)
-                raise TypeError("tdata and ydata size mismatch!")
-
-        self._ydata = ydata
-        # Note: time will be None if this is not a time series and fs isn't
-        # specified set xtime to None.
-        self._time = None
-
-        # Alright, let's handle all the possible parameter cases!
-        if tdata is not None:
-            if fs is not None:
-                time = tdata / fs
-                self._tdata = tdata
-                if support is not None:
-                    # tdata, fs, support passed properly
-                    self._time = time
-                    # print(self._ydata)
-                    self._restrict_to_epoch_array(epocharray=support)
-                    # print(self._ydata)
-                    if(self.support.isempty):
-                        warnings.warn("Support is empty. Empty AnalogSignalArray returned")
-                        exclude = ['_support','_ydata']
-                        attrs = (x for x in self.__attributes__ if x not in exclude)
-                        with warnings.catch_warnings():
-                            warnings.simplefilter("ignore")
-                            for attr in attrs:
-                                exec("self." + attr + " = None")
-
-                # tdata, fs and no support
-                else:
-                    warnings.warn("support created with given tdata and sampling rate, fs!")
-                    self._time = time
-                    if self._step is None:
-                        self._step = np.min(np.diff(tdata))
-                    self._support = EpochArray(get_contiguous_segments(tdata,
-                        step=self._step), fs=fs)
-                    self._support = self._support.merge(gap=merge_sample_gap)
-            else:
-                time = tdata
-                self._tdata = tdata
-                # tdata and support
-                if support is not None:
-                    self._time = time
-                    # print(self._ydata)
-                    self._restrict_to_epoch_array(epocharray=support)
-                    # print(self._ydata)
-                    warnings.warn("support created with specified epoch array but no specified sampling rate")
-                    if(self.support.isempty):
-                        warnings.warn("Support is empty. Empty AnalogSignalArray returned")
-                        exclude = ['_support','_ydata']
-                        attrs = (x for x in self.__attributes__ if x not in exclude)
-                        with warnings.catch_warnings():
-                            warnings.simplefilter("ignore")
-                            for attr in attrs:
-                                exec("self." + attr + " = None")
-                # tdata
-                else:
-                    warnings.warn("support created with just tdata! no sampling rate specified so "\
-                                    + " support is entire range of signal with Epochs separted by" \
-                                    + " time step difference from first time to second time")
-                    self._time = time
-                    #infer step size if not given as minimum difference in samples passed
-                    if self._step is None:
-                        self._step = np.min(np.diff(tdata))
-                    self._support = EpochArray(get_contiguous_segments(tdata,
-                        step=self._step), fs=fs)
-                    #merge gaps in Epochs if requested
-                    self._support = self._support.merge(gap=merge_sample_gap)
-        else:
-            tdata = np.arange(0, ydata.shape[1], 1)
-            if fs is not None:
-                time = tdata / fs
-                # fs and support
-                if support is not None:
-                    self.__init__([],empty=True)
-                    raise TypeError("tdata must be passed if support is specified")
-                # just fs
-                else:
-                    self._time = time
-                    warnings.warn("support created with given sampling rate, fs")
-                    self._support = EpochArray(np.array([0, time[-1]]))
-            else:
-                # just support
-                if support is not None:
-                    self.__init__([],empty=True)
-                    raise TypeError("tdata must be passed if support is "
-                        +"specified")
-                # just ydata
-                else:
-                    self._time = tdata
-                    warnings.warn("support created with given ydata! support is entire signal")
-                    self._support = EpochArray(np.array([0, tdata[-1]]))
-            self._tdata = tdata
-
-    def add_signal(self, signal, label=None):
-        """Docstring goes here.
-        Basically we add a signal, and we add a label
-        """
-        # TODO: add functionality to check that supports are the same, etc.
-        if isinstance(signal, AnalogSignalArray):
-            signal = signal.ydata
-
-        signal = np.squeeze(signal)
-        if signal.ndim > 1:
-            raise TypeError("Can only add one signal at a time!")
-        if self._ydata.ndim==1:
-            self._ydata = np.vstack([np.array(self._ydata, ndmin=2), np.array(signal, ndmin=2)])
-        else:
-            self._ydata = np.vstack([self._ydata, np.array(signal, ndmin=2)])
-        print('labels not supported yet!')
-        #TODO: add label support
-        return self
-
-    def _restrict_to_epoch_array(self, *, epocharray=None, update=True):
-        """Restrict self._time and self._ydata to an EpochArray. If no
-        EpochArray is specified, self._support is used.
-
-        Parameters
-        ----------
-        epocharray : EpochArray, optional
-        	EpochArray on which to restrict AnalogSignal. Default is
-        	self._support
-        update : bool, optional
-        	Overwrite self._support with epocharray if True (default).
-        """
-        if epocharray is None:
-            epocharray = self._support
-            update = False # support did not change; no need to update
-
-        try:
-            if epocharray.isempty:
-                warnings.warn("Support specified is empty")
-                # self.__init__([],empty=True)
-                exclude = ['_support','_ydata']
-                attrs = (x for x in self.__attributes__ if x not in exclude)
-                with warnings.catch_warnings():
-                    warnings.simplefilter("ignore")
-                    for attr in attrs:
-                        exec("self." + attr + " = None")
-                self._ydata = np.zeros([0,self._ydata.shape[0]])
-                self._support = epocharray
-                return
-        except AttributeError:
-            raise AttributeError("EpochArray expected")
-
-        indices = []
-        for eptime in epocharray.time:
-            t_start = eptime[0]
-            t_stop = eptime[1]
-            indices.append((self.time >= t_start) & (self.time <= t_stop))
-        indices = np.any(np.column_stack(indices), axis=1)
-        if np.count_nonzero(indices) < len(self._time):
-            warnings.warn(
-                'ignoring signal outside of support')
-        try:
-            self._ydata = self._ydata[:,indices]
-        except IndexError:
-            self._ydata = np.zeros([0,self._ydata.shape[0]])
-        self._time = self._time[indices]
-        self._tdata = self._tdata[indices]
-        if update:
-            self._support = epocharray
-
-    def smooth(self, *, fs=None, sigma=None, bw=None, inplace=False):
-        """Smooths the regularly sampled AnalogSignalArray with a Gaussian kernel.
-
-        Smoothing is applied in time, and the same smoothing is applied to each
-        signal in the AnalogSignalArray.
-
-        Smoothing is applied within each epoch.
-
-        Parameters
-        ----------
-        fs : float, optional
-            Sampling rate (in Hz) of AnalogSignalArray. If not provided, it will
-            be obtained from asa.fs
-        sigma : float, optional
-            Standard deviation of Gaussian kernel, in seconds. Default is 0.05 (50 ms)
-        bw : float, optional
-            Bandwidth outside of which the filter value will be zero. Default is 4.0
-        inplace : bool
-            If True the data will be replaced with the smoothed data.
-            Default is False.
-
-        Returns
-        -------
-        out : AnalogSignalArray
-            An AnalogSignalArray with smoothed data is returned.
-        """
-        kwargs = {'inplace' : inplace,
-                'fs' : fs,
-                'sigma' : sigma,
-                'bw' : bw}
-
-        return gaussian_filter(self, **kwargs)
-
-    @property
-    def lengths(self):
-        """(list) The number of samples in each epoch."""
-        # TODO: make this faster and better!
-        lengths = [segment.n_samples for segment in self]
-        return np.asanyarray(lengths).squeeze()
-
-    @property
-    def n_signals(self):
-        """(int) The number of signals."""
-        try:
-            return PrettyInt(self._ydata.shape[0])
-        except AttributeError:
-            return 0
-
-    def __repr__(self):
-        address_str = " at " + str(hex(id(self)))
-        if self.isempty:
-            return "<empty AnalogSignal" + address_str + ">"
-        if self.n_epochs > 1:
-            epstr = " ({} segments)".format(self.n_epochs)
-        else:
-            epstr = ""
-        try:
-            if(self.n_signals > 0):
-                nstr = " %s signals%s" % (self.n_signals, epstr)
-        except IndexError:
-            nstr = " 1 signal%s" % epstr
-        dstr = " for a total of {}".format(PrettyDuration(self.support.duration))
-        return "<AnalogSignalArray%s:%s>%s" % (address_str, nstr, dstr)
-
-    @property
-    def ydata(self):
-        """(np.array N-Dimensional) ydata that was initially passed in but transposed
-        """
-        return self._ydata
-
-    @property
-    def tdata(self):
-        """(np.array 1D) Either sample numbers or time depending on what was passed in
-        """
-        if self._tdata is None:
-            warnings.warn("No tdata specified")
-        return self._tdata
-
-    @property
-    def support(self):
-        """(nelpy.EpochArray) The support of the underlying spiketrain
-        (in seconds).
-         """
-        return self._support
-
-    @property
-    def step(self):
-        """ steps per sample
-        Example 1: sample_numbers = np.array([1,2,3,4,5,6]) #aka tdata
-        Steps per sample in the above case would be 1
-
-        Example 2: sample_numbers = np.array([1,3,5,7,9]) #aka tdata
-        Steps per sample in Example 2 would be 2
-        """
-        return self._step
-
-    @property
-    def time(self):
-        """(np.array 1D) Time calculated off sample numbers and frequency or time passed in
-        """
-        if self._time is None:
-            warnings.warn("No time calculated. This should be due to no tdata specified")
-        return self._time
-
-    @property
-    def fs(self):
-        """(float) Sampling frequency."""
-        return fsgetter(self)
-
-    @fs.setter
-    def fs(self, val):
-        """(float) Sampling rate / frequency (Hz)."""
-        fssetter(self, val)
-
-    @property
-    def isempty(self):
-        """(bool) checks length of ydata input"""
-        try:
-            return len(self._ydata) == 0
-        except TypeError: #TypeError should happen if _ydata = []
-            return True
-
-    @property
-    def n_epochs(self):
-        """(int) number of epochs in AnalogSignalArray"""
-        return self._support.n_epochs
-
-    @property
-    def n_samples(self):
-        """(int) number of time samples where signal is defined."""
-        if self.isempty:
-            return 0
-        return PrettyInt(len(self.time))
-
-    def __iter__(self):
-        """AnalogSignal iterator initialization"""
-        # initialize the internal index to zero when used as iterator
-        self._index = 0
-        return self
-
-    def __next__(self):
-        """AnalogSignal iterator advancer."""
-        index = self._index
-        if index > self.n_epochs - 1:
-            raise StopIteration
-        with warnings.catch_warnings():
-            warnings.simplefilter("ignore")
-            epoch = EpochArray(empty=True)
-            exclude = ["_tdata", "_time"]
-            attrs = (x for x in self._support.__attributes__ if x not in exclude)
-            with warnings.catch_warnings():
-                warnings.simplefilter("ignore")
-                for attr in attrs:
-                    exec("epoch." + attr + " = self._support." + attr)
-                try:
-                    epoch._time = self._support.time[[index], :]  # use np integer indexing! Cool!
-                    epoch._tdata = self._support.tdata[[index], :]
-                except IndexError:
-                    # index is out of bounds, so return an empty EpochArray
-                    pass
-            # epoch = EpochArray(
-            #         np.array([self._support.tdata[index,:]])
-            #     )
-        self._index += 1
-
-        asa = AnalogSignalArray([],empty=True)
-        exclude = ['_interp','_support']
-        attrs = (x for x in self.__attributes__ if x not in exclude)
-        with warnings.catch_warnings():
-            warnings.simplefilter("ignore")
-            for attr in attrs:
-                exec("asa." + attr + " = self." + attr)
-        asa._restrict_to_epoch_array(epocharray=epoch)
-        if(asa.support.isempty):
-            warnings.warn("Support is empty. Empty AnalogSignalArray returned")
-            asa = AnalogSignalArray([],empty=True)
-        return asa
-
-    def __getitem__(self, idx):
-        """AnalogSignalArray index access.
-        Parameters
-        Parameters
-        ----------
-        idx : EpochArray, int, slice
-            intersect passed epocharray with support,
-            index particular a singular epoch or multiple epochs with slice
-        """
-        epoch = self._support[idx]
-        if epoch is None:
-            warnings.warn("Index resulted in empty epoch array")
-            return AnalogSignalArray(empty=True)
-        else:
-            asa = AnalogSignalArray([],empty=True)
-            exclude = ['_interp','_support']
-            attrs = (x for x in self.__attributes__ if x not in exclude)
-            with warnings.catch_warnings():
-                warnings.simplefilter("ignore")
-                for attr in attrs:
-                    exec("asa." + attr + " = self." + attr)
-            if(not asa.isempty):
-                asa._restrict_to_epoch_array(epocharray=epoch)
-            if(asa.support.isempty):
-                        warnings.warn("Support is empty. Empty AnalogSignalArray returned")
-                        asa = AnalogSignalArray([],empty=True)
-            return asa
-
-    def _subset(self, idx):
-        asa = self.copy()
-        asa._ydata = self._ydata[idx,:]
-        return asa
-
-    def copy(self):
-        asa = AnalogSignalArray([], empty=True)
-        exclude = ['_interp']
-        attrs = (x for x in self.__attributes__ if x not in exclude)
-        with warnings.catch_warnings():
-            warnings.simplefilter("ignore")
-            for attr in attrs:
-                exec("asa." + attr + " = self." + attr)
-        try:
-            exec("asa._interp = self._interp")
-        except AttributeError:
-            pass
-        return asa
-
-    def mean(self,*,axis=1):
-        """Returns the mean of each signal in AnalogSignalArray."""
-        try:
-            means = np.mean(self._ydata, axis=axis).squeeze()
-            if means.size == 1:
-                return np.asscalar(means)
-            return means
-        except IndexError:
-            raise IndexError("Empty AnalogSignalArray cannot calculate mean")
-
-    def std(self,*,axis=1):
-        """Returns the standard deviation of each signal in AnalogSignalArray."""
-        try:
-            return np.std(self._ydata,axis=axis).squeeze()
-        except IndexError:
-            raise IndexError("Empty AnalogSignalArray cannot calculate standard deviation")
-
-    def max(self,*,axis=1):
-        """Returns the maximum of each signal in AnalogSignalArray"""
-        try:
-            return np.amax(self._ydata,axis=axis).squeeze()
-        except ValueError:
-            raise ValueError("Empty AnalogSignalArray cannot calculate maximum")
-
-    def min(self,*,axis=1):
-        """Returns the minimum of each signal in AnalogSignalArray"""
-        try:
-            return np.amin(self._ydata,axis=axis).squeeze()
-        except ValueError:
-            raise ValueError("Empty AnalogSignalArray cannot calculate minimum")
-
-    def clip(self, min, max):
-        """Clip (limit) the values of each signal to min and max as specified.
-
-        Parameters
-        ----------
-        min : scalar
-            Minimum value
-        max : scalar
-            Maximum value
-
-        Returns
-        ----------
-        clipped_analogsignalarray : AnalogSignalArray
-            AnalogSignalArray with the signal clipped with the elements of ydata, but where the values <
-            min are replaced with min and the values > max are replaced
-            with max.
-        """
-        new_ydata = np.clip(self._ydata, min, max)
-        newasa = self.copy()
-        newasa._ydata = new_ydata
-        return newasa
-
-    def trim(self, start, stop=None, *, fs=None):
-        """Trim the AnalogSignalArray to a single time/sample interval.
-
-        Parameters
-        ----------
-        start : float or two element array-like
-            (float) Left boundary of interval in time (seconds) if
-            fs=None, otherwise left boundary is start / fs.
-            (2 elements) Left and right boundaries in time (seconds) if
-            fs=None, otherwise boundaries are left / fs. Stop must be
-            None if 2 element start is used.
-        stop : float, optional
-            Right boundary of interval in time (seconds) if fs=None,
-            otherwise right boundary is stop / fs.
-        fs : float, optional
-            Sampling rate in Hz.
-
-        Returns
-        -------
-        trim : AnalogSignalArray
-            The AnalogSignalArray on the interval [start, stop].
-
-        Examples
-        --------
-        >>> as.trim([0, 3], fs=1)  # recommended for readability
-        >>> as.trim(start=0, stop=3, fs=1)
-        >>> as.trim(start=[0, 3])
-        >>> as.trim(0, 3)
-        >>> as.trim((0, 3))
-        >>> as.trim([0, 3])
-        >>> as.trim(np.array([0, 3]))
-        """
-        warnings.warn("AnalogSignalArray: Trim may not work!")
-        # TODO: do comprehensive input validation
-        if stop is not None:
-            try:
-                start = np.array(start, ndmin=1)
-                if len(start) != 1:
-                    raise TypeError("start must be a scalar float")
-            except TypeError:
-                raise TypeError("start must be a scalar float")
-            try:
-                stop = np.array(stop, ndmin=1)
-                if len(stop) != 1:
-                    raise TypeError("stop must be a scalar float")
-            except TypeError:
-                raise TypeError("stop must be a scalar float")
-        else:  # start must have two elements
-            try:
-                if len(np.array(start, ndmin=1)) > 2:
-                    raise TypeError(
-                        "unsupported input to AnalogSignalArray.trim()")
-                stop = np.array(start[1], ndmin=1)
-                start = np.array(start[0], ndmin=1)
-                if len(start) != 1 or len(stop) != 1:
-                    raise TypeError(
-                        "start and stop must be scalar floats")
-            except TypeError:
-                raise TypeError(
-                    "start and stop must be scalar floats")
-
-        with warnings.catch_warnings():
-            warnings.simplefilter("ignore")
-            epoch = self._support.intersect(
-                EpochArray(
-                    [start, stop],
-                    fs=fs))
-            if not epoch.isempty:
-                analogsignalarray = self[epoch]
-            else:
-                analogsignalarray = AnalogSignalArray([],empty=True)
-        return analogsignalarray
-
-    @property
-    def _ydata_rowsig(self):
-        """returns wide-format ydata s.t. each row is a signal."""
-        return self._ydata
-
-    @property
-    def _ydata_colsig(self):
-        """returns skinny-format ydata s.t. each column is a signal."""
-        return self._ydata.T
-
-    def _get_interp1d(self,* , kind='linear', copy=True, bounds_error=False,
-                      fill_value=np.nan, assume_sorted=None):
-        """returns a scipy interp1d object"""
-
-        if assume_sorted is None:
-            assume_sorted = is_sorted(self.time)
-
-        if self.n_signals > 1:
-            axis = 1
-        else:
-            axis = -1
-
-        f = interpolate.interp1d(x=self.time,
-                                 y=self._ydata_rowsig,
-                                 kind=kind,
-                                 axis=axis,
-                                 copy=copy,
-                                 bounds_error=bounds_error,
-                                 fill_value=fill_value,
-                                 assume_sorted=assume_sorted)
-        return f
-
-    def asarray(self,*, where=None, at=None, kind='linear', copy=True,
-                bounds_error=False, fill_value=np.nan, assume_sorted=None,
-                recalculate=False, store_interp=True, n_points=None,
-                split_by_epoch=False):
-        """returns a ydata_like array at requested points.
-
-        Parameters
-        ----------
-        where : array_like or tuple, optional
-            array corresponding to np where condition
-            e.g., where=(ydata[1,:]>5) or tuple where=(speed>5,tspeed)
-        at : array_like, optional
-            Array of oints to evaluate array at. If none given, use
-            self.tdata together with 'where' if applicable.
-        n_points: int, optional
-            Number of points to interplate at. These points will be
-            distributed uniformly from self.support.start to stop.
-        split_by_epoch: bool
-            If True, separate arrays by epochs and return in a list.
-        Returns
-        -------
-        out : (array, array)
-            namedtuple tuple (xvals, yvals) of arrays, where xvals is an
-            array of time points for which (interpolated) ydata are
-            returned.
-        """
-
-        # TODO: implement splitting by epoch
-
-        if split_by_epoch:
-            raise NotImplementedError("split_by_epoch not yet implemented...")
-
-        XYArray = namedtuple('XYArray', ['xvals', 'yvals'])
-
-        if at is None and where is None and split_by_epoch is False and n_points is None:
-            xyarray = XYArray(self.time, self._ydata_rowsig.squeeze())
-            return xyarray
-
-        if where is not None:
-            assert at is None and n_points is None, "'where', 'at', and 'n_points' cannot be used at the same time"
-            if isinstance(where, tuple):
-                y = np.array(where[1]).squeeze()
-                x = where[0]
-                assert len(x) == len(y), "'where' condition and array must have same number of elements"
-                at = y[x]
-            else:
-                x = np.asanyarray(where).squeeze()
-                assert len(x) == len(self.time), "'where' condition must have same number of elements as self.time"
-                at = self.time[x]
-        elif at is not None:
-            assert n_points is None, "'at' and 'n_points' cannot be used at the same time"
-        else:
-            at = np.linspace(self.support.start, self.support.stop, n_points)
-
-        # if we made it this far, either at or where has been specified, and at is now well defined.
-
-        kwargs = {'kind':kind,
-                  'copy':copy,
-                  'bounds_error':bounds_error,
-                  'fill_value':fill_value,
-                  'assume_sorted':assume_sorted}
-
-        # retrieve an existing, or construct a new interpolation object
-        if recalculate:
-            interpobj = self._get_interp1d(**kwargs)
-        else:
-            try:
-                interpobj = self._interp
-                if interpobj is None:
-                    interpobj = self._get_interp1d(**kwargs)
-            except AttributeError: # does not exist yet
-                interpobj = self._get_interp1d(**kwargs)
-
-        # store interpolation object, if desired
-        if store_interp:
-            self._interp = interpobj
-
-        # do the actual interpolation
-        out = interpobj(at)
-
-        # TODO: set all values outside of self.support to fill_value
-
-        xyarray = XYArray(xvals=np.asanyarray(at), yvals=np.asanyarray(out).squeeze())
-        return xyarray
-
-    def simplify(self, *, ds=None, n_points=None):
-        """Returns an AnalogSignalArray where the ydata has been
-        simplified / subsampled.
-
-        This function is primarily intended to be used for plotting and
-        saving vector graphics without having too large file sizes as
-        a result of too many points.
-
-        Irrespective of whether 'ds' or 'n_points' are used, the exact
-        underlying support is propagated, and the first and last points
-        of the supports are always included, even if this would cause
-        n_points or ds to be violated.
-
-        Parameters
-        ----------
-        ds : float, optional
-            Time (in seconds), in which to step points.
-        n_points : int, optional
-            Number of points at which to intepolate ydata. If ds is None
-            and n_points is None, then default is to use n_points=5,000
-
-        Returns
-        -------
-        out : AnalogSignalArray
-            Copy of AnalogSignalArray where ydata is only stored at the
-            new subset of points.
-        """
-
-        if self.isempty:
-            return self
-
-        if ds is not None and n_points is not None:
-            raise ValueError("ds and n_points cannot be used together")
-
-        if n_points is not None:
-            assert float(n_points).is_integer(), "n_points must be a positive integer!"
-            assert n_points > 1, "n_points must be a positive integer > 1"
-            # determine ds from number of desired points:
-            ds = self.support.duration / (n_points-1)
-
-        if ds is None:
-            # neither n_points nor ds was specified, so assume defaults:
-            n_points = np.min((5000, 250+self.n_samples//2, self.n_samples))
-            ds = self.support.duration / (n_points-1)
-
-        # build list of points at which to evaluate the AnalogSignalArray
-        at = []
-        for start, stop in self.support.time:
-            newxvals = np.arange(start, stop, step=ds).tolist()
-            if newxvals[-1] + float_info.epsilon < stop:
-                newxvals.append(stop)
-            at.extend(newxvals)
-
-        _, yvals = self.asarray(at=at, recalculate=True, store_interp=False)
-        yvals = np.array(yvals, ndmin=2)
-
-        # now make a new simplified ASA:
-        asa = AnalogSignalArray([], empty=True)
-        exclude = ['_interp', '_ydata', '_tdata', '_time']
-        attrs = (x for x in self.__attributes__ if x not in exclude)
-        with warnings.catch_warnings():
-            warnings.simplefilter("ignore")
-            for attr in attrs:
-                exec("asa." + attr + " = self." + attr)
-        asa._tdata = np.asanyarray(at)
-        asa._time = asa._tdata
-        asa._ydata = yvals
-
-        return asa
-
-    def interp(self, event, *,store_interp=True):
-        """Creates interpolate object if not created already via
-        scipy.interpolate.interp1d
-
-        Parameters
-        ----------
-        event : array-like elements upon which to interpolate values
-
-        Returns
-        -------
-        interp_vals : np.array()
-            numpy array of interpolated values in order of signals
-            in AnalogSignalArray initially entered in constructor
-
-        Examples
-        --------
-        >>> print("I will make examples soon :P")
-        """
-        warnings.warn("AnalogSignalArray.interp is deprecated.", DeprecationWarning)
-
-        try:
-            if(self._interp is not None):
-                interp_vals = [interpObjectt(event) for interpObjectt in self._interp]
-        except AttributeError:
-            if(store_interp):
-                self._interp = []
-                for ydata in self._ydata:
-                    self._interp.append(interpolate.interp1d(self._time, ydata))
-
-                interp_vals = [interpObjectt(event) for interpObjectt in self._interp]
-            else:
-                tempInterpObj = []
-                for ydata in self._ydata:
-                    tempInterpObj.append(interpolate.interp1d(self._time, ydata))
-
-                interp_vals = [interpObjectt(event) for interpObjectt in tempInterpObj]
-
-        return np.asarray(interp_vals)
-
-#----------------------------------------------------------------------#
-#======================================================================#
-
-
-########################################################################
-# class SpikeTrainArray
-########################################################################
-class SpikeTrainArray(SpikeTrain):
-    """A multiunit spiketrain array with shared support.
-
-    Parameters
-    ----------
-    tdata : array (of length n_units) of np.array(dtype=np.float64)
-        containing spike times in in seconds (unless fs=None).
-    fs : float, optional
-        Sampling rate in Hz. If fs is passed as a parameter, then time
-        is assumed to be in sample numbers instead of actual time.
-    support : EpochArray, optional
-        EpochArray on which spiketrains are defined.
-        Default is [0, last spike] inclusive.
-    label : str or None, optional
-        Information pertaining to the source of the spiketrain array.
-    cell_type : list (of length n_units) of str or other, optional
-        Identified cell type indicator, e.g., 'pyr', 'int'.
-    unit_ids : list (of length n_units) of indices corresponding to
-        curated data. If no unit_ids are specified, then [1,...,n_units]
-        will be used. WARNING! The first unit will have index 1, not 0!
-    meta : dict
-        Metadata associated with spiketrain array.
-
-    Attributes
-    ----------
-    time : array of np.array(dtype=np.float64) spike times in seconds.
-        Array of length n_units, each entry with shape (n_tdata,)
-    tdata : list of np.array(dtype=np.float64) spike times in tdata.
-        Array of length n_units, each entry with shape (n_tdata,)
-    support : EpochArray on which spiketrain array is defined.
-    n_spikes: np.array(dtype=np.int) of shape (n_units,)
-        Number of spikes in each unit.
-    fs: float
-        Sampling frequency (Hz).
-    cell_types : np.array of str or other
-        Identified cell type for each unit.
-    label : str or None
-        Information pertaining to the source of the spiketrain.
-    meta : dict
-        Metadata associated with spiketrain.
-    """
-
-    __attributes__ = ["_tdata", "_time", "_support"]
-    __attributes__.extend(SpikeTrain.__attributes__)
-    def __init__(self, tdata=None, *, fs=None, support=None,
-                 unit_ids=None, unit_labels=None, unit_tags=None,
-                 label=None, empty=False):
-
-        # if an empty object is requested, return it:
-        if empty:
-            super().__init__(empty=True)
-            for attr in self.__attributes__:
-                exec("self." + attr + " = None")
-            self._support = EpochArray(empty=True)
-            return
-
-        def is_singletons(data):
-            """Returns True if data is a list of singletons (more than one)."""
-            data = np.array(data)
-            try:
-                if data.shape[-1] < 2 and np.max(data.shape) > 1:
-                    return True
-                if max(np.array(data).shape[:-1]) > 1 and data.shape[-1] == 1:
-                    return True
-            except (IndexError, TypeError, ValueError):
-                return False
-            return False
-
-        def is_single_unit(data):
-            """Returns True if data represents spike times from a single unit.
-
-            Examples
-            ========
-            [1, 2, 3]           : True
-            [[1, 2, 3]]         : True
-            [[1, 2, 3], []]     : False
-            [[], [], []]        : False
-            [[[[1, 2, 3]]]]     : True
-            [[[[[1],[2],[3]]]]] : False
-            """
-            try:
-                if isinstance(data[0][0], list) or isinstance(data[0][0], np.ndarray):
-                    warnings.warn("spike times input has too many layers!")
-                    if max(np.array(data).shape[:-1]) > 1:
-        #                 singletons = True
-                        return False
-                    data = np.squeeze(data)
-            except (IndexError, TypeError):
-                pass
-            try:
-                if isinstance(data[1], list) or isinstance(data[1], np.ndarray):
-                    return False
-            except (IndexError, TypeError):
-                pass
-            return True
-
-        def standardize_to_2d(data):
-            if is_single_unit(data):
-                return np.array(np.squeeze(data), ndmin=2)
-            if is_singletons(data):
-                data = np.squeeze(data)
-                n = np.max(data.shape)
-                if len(data.shape) == 1:
-                    m = 1
-                else:
-                    m = np.min(data.shape)
-                data = np.reshape(data, (n,m))
-            else:
-                data = np.squeeze(data)
-                if data.dtype == np.dtype('O'):
-                    jagged = True
-                else:
-                    jagged = False
-                if jagged:  # jagged array
-                    # standardize input so that a list of lists is converted
-                    # to an array of arrays:
-                    data = np.array(
-                        [np.array(st, ndmin=1, copy=False) for st in data])
-                else:
-                    data = np.array(data, ndmin=2)
-            return data
-
-        tdata = standardize_to_2d(tdata)
-
-        #sort spike trains, but only if necessary:
-        for ii, train in enumerate(tdata):
-            if not is_sorted(train):
-                tdata[ii] = np.sort(train)
-
-        kwargs = {"fs": fs,
-                  "unit_ids": unit_ids,
-                  "unit_labels": unit_labels,
-                  "unit_tags": unit_tags,
-                  "label": label}
-
-        # initialize super so that self.fs is set:
-        self._time = tdata  # this is necessary so that super() can
-            # determine self.n_units when initializing. self.time will
-            # be updated later in __init__ to reflect subsequent changes
-        super().__init__(**kwargs)
-
-        # if only empty tdata were received AND no support, attach an
-        # empty support:
-        if np.sum([st.size for st in tdata]) == 0 and support is None:
-            warnings.warn("no spikes; cannot automatically determine support")
-            support = EpochArray(empty=True)
-
-        # if a sampling rate was given, relate time to tdata using fs:
-        if fs is not None:
-            time = tdata / fs
-        else:
-            time = tdata
-
-        # determine spiketrain array support:
-        if support is None:
-            first_spk = np.array([unit[0] for unit in tdata if len(unit) !=0]).min()
-            # BUG: if spiketrain is empty np.array([]) then unit[-1]
-            # raises an error in the following:
-            # FIX: list[-1] raises an IndexError for an empty list,
-            # whereas list[-1:] returns an empty list.
-            last_spk = np.array([unit[-1:] for unit in tdata if len(unit) !=0]).max()
-            self._support = EpochArray(np.array([first_spk, last_spk]), fs=fs)
-            # in the above, there's no reason to restrict to support
-        else:
-            # restrict spikes to only those within the spiketrain
-            # array's support:
-            self._support = support
-
-            # if not support.isempty:
-        time, tdata = self._restrict_to_epoch_array(
-            epocharray=self._support,
-            time=time,
-            tdata=tdata)
-
-        # if no tdata remain after restricting to the support, return
-        # an empty SpikeTrainArray:
-        # if np.sum([st.size for st in tdata]) == 0:
-        #     print('wahoo!')
-        #     return SpikeTrainArray(empty=True)
-
-        # set self._tdata and self._time:
-        self._time = time
-        self._tdata = tdata
-
-    def copy(self):
-        """Returns a copy of the SpikeTrainArray."""
-        newcopy = SpikeTrainArray(empty=True)
-        with warnings.catch_warnings():
-            warnings.simplefilter("ignore")
-            for attr in self.__attributes__:
-                exec("newcopy." + attr + " = self." + attr)
-        return newcopy
-
-    def __iter__(self):
-        """SpikeTrainArray iterator initialization."""
-        # initialize the internal index to zero when used as iterator
-        self._index = 0
-        return self
-
-    def __next__(self):
-        """SpikeTrainArray iterator advancer."""
-        index = self._index
-        if index > self.support.n_epochs - 1:
-            raise StopIteration
-        with warnings.catch_warnings():
-            warnings.simplefilter("ignore")
-            support = self.support[index]
-            time, tdata = self._restrict_to_epoch_array(
-                epocharray=support,
-                time=self.time,
-                tdata=self.tdata,
-                copy=True
-                )
-            spiketrain = SpikeTrainArray(empty=True)
-            exclude = ["_tdata", "_time", "_support"]
-            attrs = (x for x in self.__attributes__ if x not in exclude)
-            for attr in attrs:
-                exec("spiketrain." + attr + " = self." + attr)
-            spiketrain._tdata = tdata
-            spiketrain._time = time
-            spiketrain._support = support
-        self._index += 1
-        return spiketrain
-
-    def __getitem__(self, idx):
-        """SpikeTrainArray index access."""
-        # TODO: allow indexing of form sta[4,1:5] so that the STs of
-        # epochs 1 to 5 (exlcusive) are returned, for neuron id 4.
-
-        if self.isempty:
-            return self
-
-        if isinstance(idx, EpochArray):
-            if idx.isempty:
-                return SpikeTrainArray(empty=True)
-            if idx.fs != self.support.fs:
-                support = self.support.intersect(
-                    epoch=EpochArray(idx.time, fs=None),
-                    boundaries=True
-                    )
-            else:
-                support = self.support.intersect(
-                    epoch=idx,
-                    boundaries=True
-                    ) # what if fs of slicing epoch is different?
-            if support.isempty:
-                return SpikeTrainArray(empty=True)
-
-            with warnings.catch_warnings():
-                warnings.simplefilter("ignore")
-                time, tdata = self._restrict_to_epoch_array(
-                    epocharray=support,
-                    time=self.time,
-                    tdata=self.tdata,
-                    copy=True
-                    )
-                spiketrain = SpikeTrainArray(empty=True)
-                exclude = ["_tdata", "_time", "_support"]
-                attrs = (x for x in self.__attributes__ if x not in exclude)
-                for attr in attrs:
-                    exec("spiketrain." + attr + " = self." + attr)
-                spiketrain._tdata = tdata
-                spiketrain._time = time
-                spiketrain._support = support
-            return spiketrain
-        elif isinstance(idx, int):
-            spiketrain = SpikeTrainArray(empty=True)
-            exclude = ["_tdata", "_time", "_support"]
-            with warnings.catch_warnings():
-                warnings.simplefilter("ignore")
-                attrs = (x for x in self.__attributes__ if x not in exclude)
-                for attr in attrs:
-                    exec("spiketrain." + attr + " = self." + attr)
-                support = self.support[idx]
-                spiketrain._support = support
-            if (idx >= self.support.n_epochs) or idx < (-self.support.n_epochs):
-                return spiketrain
-            else:
-                time, tdata = self._restrict_to_epoch_array(
-                        epocharray=support,
-                        time=self.time,
-                        tdata=self.tdata,
-                        copy=True
-                        )
-                spiketrain._tdata = tdata
-                spiketrain._time = time
-                spiketrain._support = support
-                return spiketrain
-        else:  # most likely slice indexing
-            try:
-                with warnings.catch_warnings():
-                    warnings.simplefilter("ignore")
-                    support = self.support[idx]
-                    time, tdata = self._restrict_to_epoch_array(
-                        epocharray=support,
-                        time=self.time,
-                        tdata=self.tdata,
-                        copy=True
-                        )
-                    spiketrain = SpikeTrainArray(empty=True)
-                    exclude = ["_tdata", "_time", "_support"]
-                    attrs = (x for x in self.__attributes__ if x not in exclude)
-                    for attr in attrs:
-                        exec("spiketrain." + attr + " = self." + attr)
-                    spiketrain._tdata = tdata
-                    spiketrain._time = time
-                    spiketrain._support = support
-                return spiketrain
-            except Exception:
-                raise TypeError(
-                    'unsupported subsctipting type {}'.format(type(idx)))
-
-    @property
-    def isempty(self):
-        """(bool) Empty SpikeTrainArray."""
-        try:
-            return np.sum([len(st) for st in self.time]) == 0
-        except TypeError:
-            return True  # this happens when self.time == None
-
-    @property
-    def n_units(self):
-        """(int) The number of units."""
-        try:
-            return PrettyInt(len(self.time))
-        except TypeError:
-            return 0
-
-    @property
-    def n_active(self):
-        """(int) The number of active units.
-
-        A unit is considered active if it fired at least one spike.
-        """
-        if self.isempty:
-            return 0
-        return PrettyInt(np.count_nonzero(self.n_spikes))
-
-    def flatten(self, *, unit_id=None, unit_label=None):
-        """Collapse spike trains across units.
-
-        WARNING! unit_tags are thrown away when flattening.
-
-        Parameters
-        ----------
-        unit_id: (int)
-            (unit) ID to assign to flattened spike train, default is 0.
-        unit_label (str)
-            (unit) Label for spike train, default is 'flattened'.
-        """
-        if self.n_units < 2:  # already flattened
-            return self
-
-        # default args:
-        if unit_id is None:
-            unit_id = 0
-        if unit_label is None:
-            unit_label = "flattened"
-
-        spiketrainarray = SpikeTrainArray(empty=True)
-
-        exclude = ["_tdata", "_time", "unit_ids", "unit_labels", "unit_tags"]
-        attrs = (x for x in self.__attributes__ if x not in exclude)
-
-        with warnings.catch_warnings():
-            warnings.simplefilter("ignore")
-            for attr in attrs:
-                exec("spiketrainarray." + attr + " = self." + attr)
-        spiketrainarray._unit_ids = [unit_id]
-        spiketrainarray._unit_labels = [unit_label]
-        spiketrainarray._unit_tags = None
-
-        # TODO: here we linear merge twice; once for tdata and once for
-        # time. This is unneccessary, and can be optimized. But flatten()
-        # shouldn't be called often, so it's low priority,
-        allspikes = self.tdata[0]
-        for unit in range(1,self.n_units):
-            allspikes = linear_merge(allspikes, self.tdata[unit])
-        alltimes = self.time[0]
-        for unit in range(1,self.n_units):
-            alltimes = linear_merge(alltimes, self.time[unit])
-
-        spiketrainarray._tdata = np.array(list(allspikes), ndmin=2)
-        spiketrainarray._time = np.array(list(alltimes), ndmin=2)
-        return spiketrainarray
-
-    @staticmethod
-    def _restrict_to_epoch_array(epocharray, time, tdata, copy=True):
-        """Returns time and tdata restricted to an EpochArray.
-
-        Parameters
-        ----------
-        epocharray : EpochArray
-        """
-        # Potential BUG: not sure if time and tdata point to same
-        # object (like when only time was passed to __init__), then
-        # doing tdata[unit] = ... followed by time[unit] = ... might
-        # be applying the shrinking twice, no? We need a thorough test
-        # for this! And I need to understand the shared memory 100%.
-
-        if epocharray.isempty:
-            n_units = len(tdata)
-            time = np.zeros((n_units,0))
-            tdata = np.zeros((n_units,0))
-            return time, tdata
-
-        singleunit = len(tdata)==1  # bool
-        # TODO: upgrade this to use copy.copy or copy.deepcopy:
-        if copy:
-            time = time.copy()
-            tdata = tdata.copy()
-        # BUG: this assumes multiple units for the enumeration to work
-        for unit, st_time in enumerate(time):
-            indices = []
-            for eptime in epocharray.time:
-                t_start = eptime[0]
-                t_stop = eptime[1]
-                indices.append((st_time >= t_start) & (st_time <= t_stop))
-            indices = np.any(np.column_stack(indices), axis=1)
-            if np.count_nonzero(indices) < len(st_time):
-                warnings.warn(
-                    'ignoring spikes outside of spiketrain support')
-            if singleunit:
-                tdata = np.array([tdata[0,indices]], ndmin=2)
-                time = np.array([time[0,indices]], ndmin=2)
-            else:
-                tdata[unit] = tdata[unit][indices]
-                time[unit] = time[unit][indices]
-        return time, tdata
-
-    def __repr__(self):
-        address_str = " at " + str(hex(id(self)))
-        with warnings.catch_warnings():
-            warnings.simplefilter("ignore")
-            if self.isempty:
-                return "<empty SpikeTrainArray" + address_str + ">"
-            if self.support.n_epochs > 1:
-                epstr = " ({} segments)".format(self.support.n_epochs)
-            else:
-                epstr = ""
-            if self.fs is not None:
-                fsstr = " at %s Hz" % self.fs
-            else:
-                fsstr = ""
-            if self.label is not None:
-                labelstr = " from %s" % self.label
-            else:
-                labelstr = ""
-            numstr = " %s units" % self.n_units
-        return "<SpikeTrainArray%s:%s%s>%s%s" % (address_str, numstr, epstr, fsstr, labelstr)
-
-    def bin(self, *, ds=None):
         """Return a binned spiketrain array."""
         return BinnedSpikeTrainArray(self, ds=ds)
 
@@ -6575,5 +3426,4 @@
         return binnedspiketrainarray
 
 #----------------------------------------------------------------------#
-#======================================================================#
->>>>>>> 522154db
+#======================================================================#