#encoding : utf-8
"""This module contains the core nelpy object definitions."""

__all__ = ['EventArray',
           'EpochArray',
           'AnalogSignal',
           'AnalogSignalArray',
           'SpikeTrainArray',
           'BinnedSpikeTrainArray']

# TODO: how should we organize our modules so that nelpy.objects.np does
# not shpw up, for example? If I type nelpy.object.<tab> I only want the
# actual objects to appear in the list. I think I do this with __all__,
# but still haven't quite figured it out yet. __all__ seems to mostly be
# useful for when we want to do from xxx import * in the package
# __init__ method

import warnings
import numpy as np

<<<<<<< HEAD
=======
from abc import ABC, abstractmethod

>>>>>>> d2edcf81
from .utils import is_sorted, get_contiguous_segments, linear_merge

# Force warnings.warn() to omit the source code line in the message
formatwarning_orig = warnings.formatwarning
warnings.formatwarning = lambda message, category, filename, lineno, \
    line=None: formatwarning_orig(
        message, category, filename, lineno, line='')

# from shapely.geometry import Point

########################################################################
# Helper functions
########################################################################

#----------------------------------------------------------------------#
#======================================================================#

# TODO: how should AnalogSignal handle its support? As an EpochArray?
# then what about binning issues? As explicit bin centers? As bin
# indices?
#
# it seems best to have a BinnedEpoch class, so that bin centers can be
# computed lazily when needed, and that duration etc. will be trivial,
# but we also really, REALLY need to be able to index AnalogSignal with
# a regular Epoch or EpochArray object, ...
#
# a nice finish to AnalogSignal would be to plot AnalogSignal on its
# support along with a smoothed version of it

### contested classes --- unclear whether these should exist or not:

# class Event
# class Epoch
# class Spike(Event)

def fsgetter(self):
    """(float) [generic getter] Sampling frequency."""
    if self._fs is None:
        warnings.warn("No sampling frequency has been specified!")
    return self._fs

def fssetter(self, val):
    """(float) [generic setter] Sampling frequency."""
    if self._fs == val:
        return
    try:
        if val <= 0:
            pass
    except:
        raise TypeError("sampling rate must be a scalar")
    if val <= 0:
        raise ValueError("sampling rate must be positive")

    # if it is the first time that a sampling rate is set, do not
    # modify anything except for self._fs:
    if self._fs is None:
        pass
    else:
        warnings.warn(
            "Sampling frequency has been updated! This will "
            "modify the spike times."
            )
        self._time = self.tdata / val
    self._fs = val

########################################################################
# class SpikeTrain
########################################################################
<<<<<<< HEAD
class SpikeTrain(object):
=======
class SpikeTrain(ABC):
>>>>>>> d2edcf81
    """Base class for SpikeTrainArray and BinnedSpikeTrainArray.

    NOTE: This class can't really be instantiated, almost like a pseudo
    abstract class. In particular, during initialization it might fail
    because it checks the n_units of its derived classes to validate
    input to unit_ids and unit_labels. If NoneTypes are used, then you
    may actually succeed in creating an instance of this class, but it
    will be pretty useless.

    Parameters
    ----------
    fs: float, optional
        Sampling rate / frequency (Hz).
    unit_ids : list of int, optional
        Unit IDs preferabbly in integers
    unit_labels : list of str, optional
        Labels corresponding to units. Default casts unit_ids to str.
    label : str or None, optional
        Information pertaining to the source of the spike train.


    Attributes
    ----------
    n_units : int
        Number of units in spike train.
    unit_ids : list of int
        Unit integer IDs.
    unit_labels : list of str
        Labels corresponding to units. Default casts unit_ids to str.
    unit_tags : dict of tags and corresponding unit_ids
        Tags corresponding to units.
    issempty
    **********
    support
    **********
    fs: float
        Sampling frequency (Hz).
    label : str or None
        Information pertaining to the source of the spike train.
    """

    __attributes__ = ["_fs", "_unit_ids", "_unit_labels", "_unit_tags", "_label"]

    def __init__(self, *, fs=None, unit_ids=None, unit_labels=None,
                 unit_tags=None, label=None, empty=False):

        # if an empty object is requested, return it:
        if empty:
            for attr in self.__attributes__:
                exec("self." + attr + " = None")
            return

        # set initial fs to None
        self._fs = None
        # then attempt to update the fs; this does input validation:
        self.fs = fs

        # WARNING! we need to ensure that self.n_units can work BEFORE
        # we can set self.unit_ids or self.unit_labels, since those
        # setters check that the lengths of the inputs are consistent
        # with self.n_units.

        # inherit unit IDs if available, otherwise initialize to default
        if unit_ids is None:
            unit_ids = list(range(1,self.n_units + 1))

        unit_ids = np.array(unit_ids, ndmin=1)  # standardize unit_ids

        # if unit_labels is empty, default to unit_ids
        if unit_labels is None:
            unit_labels = unit_ids

        unit_labels = np.array(unit_labels, ndmin=1)  # standardize

        self.unit_ids = unit_ids
        self.unit_labels = unit_labels
        self._unit_tags = unit_tags  # no input validation yet
        self.label = label

    def __repr__(self):
        address_str = " at " + str(hex(id(self)))
        return "<base SpikeTrain" + address_str + ">"

    @abstractmethod
    def isempty(self):
        """(bool) Empty SpikeTrain."""
<<<<<<< HEAD
        if isinstance(self, SpikeTrainArray):
            try:
                return np.sum([len(st) for st in self.time]) == 0
            except TypeError:
                return True  # this happens when self.centers == None
        elif isinstance(self, BinnedSpikeTrainArray):
            try:
                return len(self.centers) == 0
            except TypeError:
                return True  # this happens when self.centers == None
        else:
            raise NotImplementedError(
            "isempty should be defined in derived class")
=======
        return
>>>>>>> d2edcf81

    @abstractmethod
    def n_units(self):
        """(int) The number of units."""
        return

    @property
    def unit_ids(self):
        """Unit IDs contained in the SpikeTrain."""
        return self._unit_ids

    @unit_ids.setter
    def unit_ids(self, val):
        if len(val) != self.n_units:
            raise TypeError("unit_ids must be of length n_units")
        elif len(set(val)) < len(val):
            raise TypeError("duplicate unit_ids are not allowed")
        else:
            try:
                # cast to int:
                unit_ids = [int(id) for id in val]
            except TypeError:
                raise TypeError("unit_ids must be int-like")
        self._unit_ids = unit_ids

    @property
    def unit_labels(self):
        """Labels corresponding to units contained in the SpikeTrain."""
        if self._unit_labels is None:
            warnings.warn("unit labels have not yet been specified")
        return self._unit_labels

    @unit_labels.setter
    def unit_labels(self, val):
        if len(val) != self.n_units:
            raise TypeError("labels must be of length n_units")
        else:
            try:
                # cast to str:
                labels = [str(label) for label in val]
            except TypeError:
                raise TypeError("labels must be string-like")
        self._unit_labels = labels

    @property
    def unit_tags(self):
        """Tags corresponding to units contained in the SpikeTrain"""
        if self._unit_tags is None:
            warnings.warn("unit tags have not yet been specified")
        return self._unit_tags

    @property
    def support(self):
        """(nelpy.EpochArray) The support of the underlying spiketrain
        (in seconds).
         """
        return self._support

    @property
    def fs(self):
        """(float) Sampling rate / frequency (Hz)."""
        return fsgetter(self)

    @fs.setter
    def fs(self, val):
        """(float) Sampling rate / frequency (Hz)."""
        fssetter(self, val)

    @property
    def label(self):
        """Label pertaining to the source of the spike train."""
        if self._label is None:
            warnings.warn("label has not yet been specified")
        return self._label

    @label.setter
    def label(self, val):
        if val is not None:
            try:  # cast to str:
                label = str(val)
            except TypeError:
                raise TypeError("cannot convert label to string")
        else:
            label = val
        self._label = label

    def _unit_subset(self, unit_list):
        """Return a SpikeTrain restricted to a subset of units.

        Parameters
        ----------
        unit_list : array-like
            Array or list of unit_ids.
        """
        unit_subset_ids = []
        for unit in unit_list:
            try:
                id = self.unit_ids.index(unit)
            except ValueError:
                warnings.warn("unit_id " + str(unit) + " not found in SpikeTrain; ignoring")
                pass
            else:
                unit_subset_ids.append(id)

        new_unit_ids = np.asarray(self.unit_ids)[unit_subset_ids]
        new_unit_labels = np.asarray(self.unit_labels)[unit_subset_ids]

        if isinstance(self, SpikeTrainArray):
            if len(unit_subset_ids) == 0:
                warnings.warn("no units remaining in requested unit subset")
                return SpikeTrainArray(empty=True)

            spiketrainarray = SpikeTrainArray(empty=True)
            exclude = ["_tdata", "_time", "unit_ids", "unit_labels"]
            attrs = (x for x in self.__attributes__ if x not in exclude)
<<<<<<< HEAD

            with warnings.catch_warnings():
                warnings.simplefilter("ignore")
                for attr in attrs:
                    exec("spiketrainarray." + attr + " = self." + attr)

=======

            with warnings.catch_warnings():
                warnings.simplefilter("ignore")
                for attr in attrs:
                    exec("spiketrainarray." + attr + " = self." + attr)

>>>>>>> d2edcf81
            spiketrainarray._tdata = self.tdata[unit_subset_ids]
            spiketrainarray._time = self.time[unit_subset_ids]
            spiketrainarray._unit_ids = new_unit_ids
            spiketrainarray._unit_labels = new_unit_labels

            return spiketrainarray
        elif isinstance(self, BinnedSpikeTrainArray):
            if len(unit_subset_ids) == 0:
                warnings.warn("no units remaining in requested unit subset")
                return BinnedSpikeTrainArray(empty=True)

            binnedspiketrainarray = BinnedSpikeTrainArray(empty=True)
            exclude = ["_data", "unit_ids", "unit_labels"]
            attrs = (x for x in self.__attributes__ if x not in exclude)

            with warnings.catch_warnings():
                warnings.simplefilter("ignore")
                for attr in attrs:
                    exec("binnedspiketrainarray." + attr + " = self." + attr)

            binnedspiketrainarray._data = self.data[unit_subset_ids,:]
            binnedspiketrainarray._unit_ids = new_unit_ids
            binnedspiketrainarray._unit_labels = new_unit_labels

            return binnedspiketrainarray
        else:
            raise NotImplementedError(
            "SpikeTrain._unit_slice() not supported for this type yet!")

########################################################################
# class EpochArray
########################################################################
class EpochArray:
    """An array of epochs, where each epoch has a start and stop time.

    Parameters
    ----------
    tdata : np.array
        If shape (n_epochs, 1) or (n_epochs,), the start time for each
        epoch (which then requires a duration to be specified).
        If shape (n_epochs, 2), the start and stop times for each epoch.
    fs : float, optional
        Sampling rate in Hz. If fs is passed as a parameter, then time
        is assumed to be in sample numbers instead of actual time.
    duration : np.array, float, or None, optional
        The length of the epoch. If (float) then the same duration is
        assumed for every epoch.
    meta : dict, optional
        Metadata associated with spiketrain.

    Attributes
    ----------
    time : np.array
        The start and stop times for each epoch. With shape (n_epochs, 2).
    tdata : np.array
        The start and stop tdata for each epoch. With shape (n_epochs, 2).
    fs: float
        Sampling frequency (Hz).
    meta : dict
        Metadata associated with spiketrain.
    """

    __attributes__ = ["_tdata", "_time", "_fs", "_meta"]

    def __init__(self, tdata=None, *, fs=None, duration=None,
                 meta=None, empty=False):

        # if an empty object is requested, return it:
        if empty:
            for attr in self.__attributes__:
                exec("self." + attr + " = None")
            return

        tdata = np.squeeze(tdata)  # coerce tdata into np.array

        # all possible inputs:
        # 1. single epoch, no duration    --- OK
        # 2. single epoch and duration    --- ERR
        # 3. multiple epochs, no duration --- OK
        # 4. multiple epochs and duration --- ERR
        # 5. single scalar and duration   --- OK
        # 6. scalar list and duratin list --- OK
        #
        # Q. won't np.squeeze make our life difficult?
        #
        # Strategy: determine if duration was passed. If so, try to see
        # if tdata can be coerced into right shape. If not, raise
        # error.
        # If duration was NOT passed, then do usual checks for epochs.

        if duration is not None:  # assume we received scalar starts
            tdata = np.array(tdata, ndmin=1)
            duration = np.squeeze(duration).astype(float)
            if duration.ndim == 0:
                duration = duration[..., np.newaxis]

            if tdata.ndim == 2 and duration.ndim == 1:
                raise ValueError(
                    "duration not allowed when using start and stop "
                    "times")

            if len(duration) > 1:
                if tdata.ndim == 1 and tdata.shape[0] != duration.shape[0]:
                    raise ValueError(
                        "must have same number of time and duration "
                        "tdata"
                        )
            if tdata.ndim == 1 and duration.ndim == 1:
                stop_epoch = tdata + duration
                tdata = np.hstack(
                    (tdata[..., np.newaxis], stop_epoch[..., np.newaxis]))
        else:  # duration was not specified, so assume we recived epochs

            # Note: if we have an empty array of tdata with no
            # dimension, then calling len(tdata) will return a
            # TypeError.
            try:
                # if no tdata were received, return an empty EpochArray:
                if len(tdata) == 0:
                    return EpochArray(empty=True)
            except TypeError:
                warnings.warn("unsupported type ("
                    + str(type(tdata))
                    + "); creating empty EpochArray")
                return EpochArray(empty=True)

            # Only one epoch is given eg EpochArray([3,5,6,10]) with no
            # duration and more than two values:
            if tdata.ndim == 1 and len(tdata) > 2:  # we already know duration is None
                raise TypeError(
                    "tdata of size (n_epochs, ) has to be accompanied by "
                    "a duration")

            if tdata.ndim == 1:  # and duration is None:
                tdata = np.array([tdata])

        if tdata.ndim > 2:
            raise ValueError("tdata must be a 1D or a 2D vector")

        # set initial fs to None
        self._fs = None
        # then attempt to update the fs; this does input validation:
        self.fs = fs

        try:
            if tdata[:, 0].shape[0] != tdata[:, 1].shape[0]:
                raise ValueError(
                    "must have the same number of start and stop times")
        except Exception:
            raise Exception("Unhandled EpochArray.__init__ case.")

        # TODO: what if start == stop? what will this break? This situation
        # can arise automatically when slicing a spike train with one or no
        # spikes, for example in which case the automatically inferred support
        # is a delta dirac

        if tdata.ndim == 2 and np.any(tdata[:, 1] - tdata[:, 0] < 0):
            raise ValueError("start must be less than or equal to stop")

        # if a sampling rate was given, relate time to tdata using fs:
        if fs is not None:
            time = tdata / fs
        else:
            time = tdata

        self._time = time
        self._tdata = tdata
        self._fs = fs
        self._meta = meta

    def __repr__(self):
        address_str = " at " + str(hex(id(self)))
        if self.isempty:
            return "<empty EpochArray" + address_str + ">"
        if self.n_epochs > 1:
            nstr = "%s epochs" % (self.n_epochs)
        else:
            nstr = "1 epoch"
        dstr = "totaling %s seconds" % self.duration
        return "<EpochArray%s: %s> %s" % (address_str, nstr, dstr)

    def __iter__(self):
        """EpochArray iterator initialization."""
        # initialize the internal index to zero when used as iterator
        self._index = 0
        return self

    def __next__(self):
        """EpochArray iterator advancer."""
        index = self._index
        if index > self.n_epochs - 1:
            raise StopIteration
        with warnings.catch_warnings():
            warnings.simplefilter("ignore")
            epocharray = EpochArray(empty=True)

            exclude = ["_tdata", "_time"]
            attrs = (x for x in self.__attributes__ if x not in exclude)

            with warnings.catch_warnings():
                warnings.simplefilter("ignore")
                for attr in attrs:
                    exec("epocharray." + attr + " = self." + attr)
            epocharray._tdata = np.array([self.tdata[index, :]])
            epocharray._time = np.array([self.time[index, :]])
        self._index += 1
        return epocharray

    def __getitem__(self, idx):
        """EpochArray index access.

        Accepts integers, slices, and EpochArrays.
        """
        if isinstance(idx, EpochArray):
            # case #: (self, idx):
            # case 0: idx.isempty == True
            # case 1: (fs, fs) = (None, const)
            # case 2: (fs, fs) = (const, None)
            # case 3: (fs, fs) = (None, None)
            # case 4: (fs, fs) = (const, const)
            # case 5: (fs, fs) = (constA, constB)
            if idx.isempty:  # case 0:
                return EpochArray(empty=True)
            if idx.fs != self.fs:  # cases (1, 2, 5):
                epocharray = EpochArray(empty=True)
<<<<<<< HEAD
                epocharray._time = idx.time
=======
                epocharray._tdata = idx._tdata
                epocharray._time = idx._time
>>>>>>> d2edcf81
                epoch = self.intersect(epocharray, boundaries=True)
            else:  # cases (3, 4)
                epoch = self.intersect(
                    epoch=idx,
                    boundaries=True
                    )
            if epoch.isempty:
                return EpochArray(empty=True)
            return epoch
        elif isinstance(idx, int):
            epocharray = EpochArray(empty=True)
            exclude = ["_tdata", "_time"]
            attrs = (x for x in self.__attributes__ if x not in exclude)
            with warnings.catch_warnings():
                warnings.simplefilter("ignore")
                for attr in attrs:
                    exec("epocharray." + attr + " = self." + attr)
            try:
                epocharray._time = self.time[[idx], :]  # use np integer indexing! Cool!
                epocharray._tdata = self.tdata[[idx], :]
                return epocharray
            except IndexError:
                # index is out of bounds, so return an empty EpochArray
                return EpochArray(empty=True)
        else:
            try:
                epocharray = EpochArray(empty=True)
                exclude = ["_tdata", "_time"]
                attrs = (x for x in self.__attributes__ if x not in exclude)
                with warnings.catch_warnings():
                    warnings.simplefilter("ignore")
                    for attr in attrs:
                        exec("epocharray." + attr + " = self." + attr)
                epocharray._time = np.array([self.starts[idx],
                                             self.stops[idx]]).T
                epocharray._tdata = np.array([self._tdatastarts[idx],
                                              self._tdatastops[idx]]).T
                return epocharray
            except Exception:
                raise TypeError(
                    'unsupported subsctipting type {}'.format(type(idx)))

    @property
    def meta(self):
        """Meta data associated with SpikeTrain."""
        if self._meta is None:
            warnings.warn("meta data is not available")
        return self._meta

    @meta.setter
    def meta(self, val):
        self._meta = val

    @property
    def fs(self):
        """(float) Sampling frequency."""
        return fsgetter(self)

    @fs.setter
    def fs(self, val):
        """(float) Sampling frequency."""
        fssetter(self, val)

    @property
    def tdata(self):
        """Epochs [start, stop] in sample numbers (default fs=1 Hz)."""
        return self._tdata

    @property
    def time(self):
        """Epoch times [start, stop] in seconds."""
        return self._time

    @property
    def centers(self):
        """(np.array) The center of each epoch."""
        if self.isempty:
            return []
        return np.mean(self.time, axis=1)

    @property
    def durations(self):
        """(np.array) The duration of each epoch."""
        if self.isempty:
            return 0
        return self.time[:, 1] - self.time[:, 0]

    @property
    def duration(self):
        """(float) The total duration of the epoch array."""
        if self.isempty:
            return 0
        return np.array(self.time[:, 1] - self.time[:, 0]).sum()

    @property
    def starts(self):
        """(np.array) The start of each epoch."""
        if self.isempty:
            return []
        return self.time[:, 0]

    @property
    def _tdatastarts(self):
        """(np.array) The start of each epoch, in tdata"""
        if self.isempty:
            return []
        return self.tdata[:, 0]

    @property
    def start(self):
        """(np.array) The start of the first epoch."""
        if self.isempty:
            return []
        return self.time[:, 0][0]

    @property
    def _tdatastart(self):
        """(np.array) The start of the first epoch, in tdata"""
        if self.isempty:
            return []
        return self.tdata[:, 0][0]

    @property
    def stops(self):
        """(np.array) The stop of each epoch."""
        if self.isempty:
            return []
        return self.time[:, 1]

    @property
    def _tdatastops(self):
        """(np.array) The stop of each epoch, in tdata"""
        if self.isempty:
            return []
        return self.tdata[:, 1]

    @property
    def stop(self):
        """(np.array) The stop of the last epoch."""
        if self.isempty:
            return []
        return self.time[:, 1][-1]

    @property
    def _tdatastop(self):
        """(np.array) The stop of the first epoch, in tdata"""
        return self.tdata[:, 0][0]

    @property
    def n_epochs(self):
        """(int) The number of epochs."""
        if self.isempty:
            return 0
        return len(self.time[:, 0])

    @property
    def issorted(self):
        """(bool) Left edges of epochs are sorted in ascending order."""
        return is_sorted(self.starts)

    @property
    def isempty(self):
        """(bool) Empty EpochArray."""
        try:
            return len(self.time) == 0
        except TypeError:
            return True  # this happens when self.time is None

    def copy(self):
        """(EpochArray) Returns a copy of the current epoch array."""
        newcopy = EpochArray(empty=True)
        with warnings.catch_warnings():
            warnings.simplefilter("ignore")
            for attr in self.__attributes__:
                exec("newcopy." + attr + " = self." + attr)
        return newcopy

    def intersect(self, epoch, *, boundaries=True, meta=None):
        """Finds intersection (overlap) between two sets of epoch arrays.
        Sampling rates can be different.
        Parameters
        ----------
        epoch : nelpy.EpochArray
        boundaries : bool
            If True, limits start, stop to epoch start and stop.
        meta : dict, optional
            New dictionary of meta data for epoch ontersection.
        Returns
        -------
        intersect_epochs : nelpy.EpochArray
        """
        if self.isempty or epoch.isempty:
            warnings.warn('epoch intersection is empty')
            # TODO: copy everything except time? Wouldn't rest get
            # lost anyway due to no samples ==> return EpochArray(empty)?
            return EpochArray([], duration=[], meta=meta)

        new_starts = []
        new_stops = []
        epoch_a = self.copy().merge()
        epoch_b = epoch.copy().merge()

        for aa in epoch_a.time:
            for bb in epoch_b.time:
                if (aa[0] <= bb[0] < aa[1]) and (aa[0] < bb[1] <= aa[1]):
                    new_starts.append(bb[0])
                    new_stops.append(bb[1])
                elif (aa[0] < bb[0] < aa[1]) and (aa[0] < bb[1] > aa[1]):
                    new_starts.append(bb[0])
                    if boundaries:
                        new_stops.append(aa[1])
                    else:
                        new_stops.append(bb[1])
                elif (aa[0] > bb[0] < aa[1]) and (aa[0] < bb[1] < aa[1]):
                    if boundaries:
                        new_starts.append(aa[0])
                    else:
                        new_starts.append(bb[0])
                    new_stops.append(bb[1])
                elif (aa[0] >= bb[0] < aa[1]) and (aa[0] < bb[1] >= aa[1]):
                    if boundaries:
                        new_starts.append(aa[0])
                        new_stops.append(aa[1])
                    else:
                        new_starts.append(bb[0])
                        new_stops.append(bb[1])

        if not boundaries:
            new_starts = np.unique(new_starts)
            new_stops = np.unique(new_stops)

        epocharray = EpochArray(empty=True)
        exclude = ["_tdata", "_time", "_fs"]
        attrs = (x for x in self.__attributes__ if x not in exclude)
        with warnings.catch_warnings():
            warnings.simplefilter("ignore")
            for attr in attrs:
                exec("epocharray." + attr + " = self." + attr)

        # case 1: (fs, fs) = (None, const)
        # case 2: (fs, fs) = (const, None)
        # case 3: (fs, fs) = (None, None)
        # case 4: (fs, fs) = (const, const)
        # case 5: (fs, fs) = (constA, constB)

        if self.fs != epoch.fs or self.fs is None:  # cases (1, 2, 3, 5)
            warnings.warn(
                "sampling rates are different; intersecting along "
                "time only and throwing away fs"
                )
            epocharray._time = np.hstack(
                [np.array(new_starts)[..., np.newaxis],
                 np.array(new_stops)[..., np.newaxis]])
            epocharray._tdata = epocharray._time
            epocharray._fs = None
        else:  # case (4, )
            epocharray._time = np.hstack(
                [np.array(new_starts)[..., np.newaxis],
                 np.array(new_stops)[..., np.newaxis]])
            epocharray._tdata = epocharray._time*self.fs
            epocharray._fs = self.fs
<<<<<<< HEAD

        return epocharray

=======

        return epocharray

>>>>>>> d2edcf81
    def merge(self, *, gap=0.0):
        """Merges epochs that are close or overlapping.
        Parameters
        ----------
        gap : float, optional
            Amount (in time) to consider epochs close enough to merge.
            Defaults to 0.0 (no gap).
        Returns
        -------
        merged_epochs : nelpy.EpochArray
        """
        if self.isempty:
            return self

        if gap < 0:
            raise ValueError("gap cannot be negative")

        epoch = self.copy()

        if self.fs is not None:
            gap = gap * self.fs

        stops = epoch._tdatastops[:-1] + gap
        starts = epoch._tdatastarts[1:]
        to_merge = (stops - starts) >= 0

        new_starts = [epoch._tdatastarts[0]]
        new_stops = []

        next_stop = epoch._tdatastops[0]
        for i in range(epoch.time.shape[0] - 1):
            this_stop = epoch._tdatastops[i]
            next_stop = max(next_stop, this_stop)
            if not to_merge[i]:
                new_stops.append(next_stop)
                new_starts.append(epoch._tdatastarts[i + 1])

        new_stops.append(epoch._tdatastops[-1])

        new_starts = np.array(new_starts)
        new_stops = np.array(new_stops)

        return EpochArray(
            new_starts,
            duration=new_stops - new_starts,
            fs=self.fs,
            meta=self.meta
            )

    def expand(self, amount, direction='both'):
        """Expands epoch by the given amount.
        Parameters
        ----------
        amount : float
            Amount (in time) to expand each epoch.
        direction : str
            Can be 'both', 'start', or 'stop'. This specifies
            which direction to resize epoch.
        Returns
        -------
        expanded_epochs : nelpy.EpochArray
        """
        if direction == 'both':
            resize_starts = self.time[:, 0] - amount
            resize_stops = self.time[:, 1] + amount
        elif direction == 'start':
            resize_starts = self.time[:, 0] - amount
            resize_stops = self.time[:, 1]
        elif direction == 'stop':
            resize_starts = self.time[:, 0]
            resize_stops = self.time[:, 1] + amount
        else:
            raise ValueError(
                "direction must be 'both', 'start', or 'stop'")

        return EpochArray(
            np.hstack((
                resize_starts[..., np.newaxis],
                resize_stops[..., np.newaxis]
                ))
            )

    def shrink(self, amount, direction='both'):
        """Shrinks epoch by the given amount.
        Parameters
        ----------
        amount : float
            Amount (in time) to shrink each epoch.
        direction : str
            Can be 'both', 'start', or 'stop'. This specifies
            which direction to resize epoch.
        Returns
        -------
        shrinked_epochs : nelpy.EpochArray
        """
        both_limit = min(self.durations / 2)
        if amount > both_limit and direction == 'both':
            raise ValueError("shrink amount too large")

        single_limit = min(self.durations)
        if amount > single_limit and direction != 'both':
            raise ValueError("shrink amount too large")

        return self.expand(-amount, direction)

    def join(self, epoch, meta=None):
        """Combines [and merges] two sets of epochs. Epochs can have
        different sampling rates.

        Parameters
        ----------
        epoch : nelpy.EpochArray
        meta : dict, optional
            New meta data dictionary describing the joined epochs.

        Returns
        -------
        joined_epochs : nelpy.EpochArray
        """

        if self.isempty:
            return epoch
        if epoch.isempty:
            return self

        if self.fs != epoch.fs:
            warnings.warn(
                "sampling rates are different; joining along time "
                "only and throwing away fs"
                )
            join_starts = np.concatenate(
                (self.time[:, 0], epoch.time[:, 0]))
            join_stops = np.concatenate(
                (self.time[:, 1], epoch.time[:, 1]))
            #TODO: calling merge() just once misses some instances.
            # I haven't looked carefully enough to know which edge cases
            # these are...
            # merge() should therefore be checked!
            # return EpochArray(join_starts, fs=None,
            # duration=join_stops - join_starts, meta=meta).merge()
            # .merge()
            return EpochArray(
                join_starts,
                fs=None,
                duration=join_stops - join_starts,
                meta=meta
                )
        else:
            join_starts = np.concatenate(
                (self.tdata[:, 0], epoch.tdata[:, 0]))
            join_stops = np.concatenate(
                (self.tdata[:, 1], epoch.tdata[:, 1]))

        # return EpochArray(join_starts, fs=self.fs, duration=
        # join_stops - join_starts, meta=meta).merge().merge()
        return EpochArray(
            join_starts,
            fs=self.fs,
            duration=join_stops - join_starts,
            meta=meta
            )

    def contains(self, value):
        """Checks whether value is in any epoch.

        Parameters
        ----------
        epochs: nelpy.EpochArray
        value: float or int

        Returns
        -------
        boolean

        """
        # TODO: consider vectorizing this loop, which should increase
        # speed, but also greatly increase memory? Alternatively, if we
        # could assume something about epochs being sorted, this can
        # also be made much faster than the current O(N)
        for start, stop in zip(self.starts, self.stops):
            if start <= value <= stop:
                return True
        return False
#----------------------------------------------------------------------#
#======================================================================#


########################################################################
# class EventArray
########################################################################
class EventArray:
    """Class description.

    Parameters
    ----------
    tdata : np.array
        If shape (n_epochs, 1) or (n_epochs,), the start time for each
        epoch.
        If shape (n_epochs, 2), the start and stop times for each epoch.
    fs : float, optional
        Sampling rate in Hz. If fs is passed as a parameter, then time
        is assumed to be in sample numbers instead of actual time.

    Attributes
    ----------
    time : np.array
        The start and stop times for each epoch. With shape (n_epochs, 2).
    """

    def __init__(self, *, tdata, fs=None, duration=None, meta=None):

        # if no tdata were received, return an empty EpochArray:
        if len(tdata) == 0:
            self._tdata = np.array([])
            self._time = np.array([])
            self._fs = None
            self._meta = None
            return

        self._fs = fs
        self._meta = meta

    def __repr__(self):
        address_str = " at " + str(hex(id(self)))
        if self.isempty:
            return "<empty EventArray" + address_str + ">"
        # return "<EventArray: %s> %s" % (nstr, dstr)
        return "<EventArray" + address_str + ">"

    def __getitem__(self, idx):
        raise NotImplementedError(
            'EventArray.__getitem__ not implemented yet')

    @property
    def isempty(self):
        """(bool) Empty EventArray."""
        raise NotImplementedError(
            'EventArray.isempty not implemented yet')
#----------------------------------------------------------------------#
#======================================================================#


########################################################################
# class AnalogSignal
########################################################################
class AnalogSignal:
    """A continuous, analog signal, with a regular sampling rate.

    Parameters
    ----------
    ydata : np.array(dtype=np.float)
    tdata : np.array(dtype=np.float), optional
        if fs is provided tdata is assumed to be sample numbers
        else it is assumed to be time but tdata can be a non time
        variable
    fs : float, optional
        Sampling rate in Hz. If fs is passed as a parameter, then time
        is assumed to be in sample numbers instead of actual time.
    support : EpochArray, optional
        EpochArray array on which spiketrain is defined.
        Default is [0, last spike] inclusive.
    step : int
        specifies step size of samples passed as tdata if fs is given,
        default set to 1. e.g. decimated data would have sample numbers
        every ten samples so step=10

    Attributes
    ----------
    ydata : np.array
        With shape (n_tdata,).
    tdata : np.array
        With shape (n_tdata,).
    time : np.array
        With shape (n_tdata,).
    fs : float, scalar, optional
        See Parameters
    support : EpochArray, optional
        See Parameters
    step : int
        See Parameters

    """
    def __init__(self, ydata, *, tdata=None, fs=None, support=None, step=1):
        ydata = np.squeeze(ydata).astype(float)
<<<<<<< HEAD
        self.step=step
=======
        self._step=step
>>>>>>> d2edcf81


        # Note; if we have an empty array of ydata with no dimension,
        # then calling len(ydata) will return a TypeError
        try:
            # if no ydata are given return empty AnalogSignal
            if len(ydata) == 0:
                self._emptyAnalogSignal()
                return
        except TypeError:
            warnings.warn("unsupported type; creating empty AnalogSignal")
            self._emptyAnalogSignal()
            return

        # Note: if both tdata and ydata are given and dimensionality does not
        # match, then TypeError!
        if(tdata is not None):
            tdata = np.squeeze(tdata).astype(float)
            if(tdata.shape[0] != ydata.shape[0]):
                self._emptyAnalogSignal()
                raise TypeError("tdata and ydata size mismatch!")

        self.ydata = ydata

        # set initial fs to None
        self._fs = None
        # then attempt to update the fs; this does input validation:
        self.fs = fs

        # Note: time will be None if this is not a time series and fs isn't
        # specified set xtime to None.
        self._time = None
        time = None

        # Alright, let's handle all the possible parameter cases!
        if tdata is not None:
            if fs is not None:
                time = tdata / fs
                self.tdata = tdata
                if support is not None:
                    # tdata, fs, support passed properly
                    # self.support = support
                    self._time = time
                    self._restrict_to_epoch_array(epocharray=support)
                # tdata, fs and no support
                else:
                    warnings.warn("support created with given tdata and sampling rate, fs!")
                    self._time = time
                    self.support = EpochArray(get_contiguous_segments(tdata,
                        step=step), fs=fs)

            else:
                time = tdata
                self.tdata = tdata
                # tdata and support
                if support is not None:
                    # self.support = support
                    self._time = time
                    self._restrict_to_epoch_array(epocharray=support)
                    warnings.warn("support created with specified epoch array but no specified sampling rate")
                # tdata
                else:
                    warnings.warn("support created with just tdata! no sampling rate specified so support is entire range of signal")
                    self._time = time
                    self.support = EpochArray(np.array([0, time[-1]]))
        else:
            tdata = np.arange(0, len(ydata), 1)
            if fs is not None:
                time = tdata / fs
                # fs and support
                if support is not None:
                    self._emptyAnalogSignal()
                    raise TypeError("tdata must be passed if support is specified")
                # just fs
                else:
                    self._time = time
                    warnings.warn("support created with given sampling rate, fs")
                    self.support = EpochArray(np.array([0, time[-1]]))
            else:
                # just support
                if support is not None:
                    self._emptyAnalogSignal()
                    raise TypeError("tdata must be passed if support is "
                        +"specified")
                # just ydata
                else:
                    self._time = tdata
                    warnings.warn("support created with given ydata! support is entire signal")
                    self.support = EpochArray(np.array([0, tdata[-1]]))
            self.tdata = tdata

    def _restrict_to_epoch_array(self, *, epocharray=None, update=True):
        """Restrict self._time and self.ydata to an EpochArray. If no
        EpochArray is specified, self.support is used.

        Parameters
        ----------
        epocharray : EpochArray, optional
        	EpochArray on which to restrict AnalogSignal. Default is
        	self.support
        update : bool, optional
        	Overwrite self.support with epocharray if True (default).
        """
        if epocharray is None:
            epocharray = self.support
            update = False # support did not change; no need to update

        if epocharray.isempty:
            warnings.warn("Support specified is empty")
            self._emptyAnalogSignal()
            return

        indices = []
        for eptime in epocharray.time:
            t_start = eptime[0]
            t_stop = eptime[1]
            indices.append((self.time >= t_start) & (self.time <= t_stop))
        indices = np.any(np.column_stack(indices), axis=1)
        if np.count_nonzero(indices) < len(self._time):
            warnings.warn(
                'ignoring signal outside of support')
        self.ydata = self.ydata[indices]
        self._time = self._time[indices]
        self.tdata = self.tdata[indices]
        if update:
            self.support = epocharray

    def _emptyAnalogSignal(self):
        """Empty all the instance attributes for an empty object."""
        self.ydata = np.array([])
        self.tdata = np.array([])
        self.support = None
        self._fs = None
        self._time = None
        return

    def __repr__(self):
        address_str = " at " + str(hex(id(self)))
        if self.isempty:
            return "<empty AnalogSignal>"
        if self.n_epochs > 1:
            nstr = "%s epochs in analog signal" % (self.n_epochs)
        else:
            nstr = "1 epoch"
        dstr = "totalling %s seconds" % self.support.duration
        return "base <AnalogSignal %s: %s> %s" % (address_str, nstr,dstr)

    # @property
    # def ydata(self):
    #     return self.ydata

    # @ydata.setter
    # def ydata(self, val):
    #     """set ydata...user should NOT be able to call"""
    #     self.ydata = val

    # @property
    # def tdata(self):
    #     if self.tdata is None:
    #         warnings.warn("No tdata specified")
    #     return self.tdata

    @property
    def step(self):
        return self._step
    @property
    def time(self):
        if self._time is None:
            warnings.warn("No time calculated. This should be due to no tdata specified")
        return self._time

    # @property
    # def support(self):
    #     if self.support is None:
    #         warnings.warn("No support specified")
    #     return self.support

    @property
    def fs(self):
        """(float) Sampling frequency."""
        return fsgetter(self)

    @fs.setter
    def fs(self, val):
        """(float) Sampling rate / frequency (Hz)."""
        fssetter(self, val)

    @property
    def isempty(self):
        """(bool) checks length of ydata input"""
        return len(self.ydata) == 0

    @property
    def n_epochs(self):
        """(int) number of epochs in AnalogSignal"""
        return self.support.n_epochs


    def __iter__(self):
        """AnalogSignal iterator initialization"""
        # initialize the internal index to zero when used as iterator
        self._index = 0
        return self

    def __next__(self):
        """AnalogSignal iterator advancer."""
        index = self._index
        if index > self.n_epochs - 1:
            raise StopIteration
        with warnings.catch_warnings():
            warnings.simplefilter("ignore")
            epoch = EpochArray(
                    np.array([self.support.tdata[index,:]])
                )
        self._index += 1
        return AnalogSignal(self.ydata,
                            fs=self.fs,
                            tdata=self.tdata,
                            support=epoch,
<<<<<<< HEAD
                            step=self.step
=======
                            step=self._step
>>>>>>> d2edcf81
                )

    def __getitem__(self, idx):
        """AnalogSignal index access.
        Parameters
        Parameters
        ----------
        idx : EpochArray, int, slice
            intersect passed epocharray with support,
            index particular a singular epoch or multiple epochs with slice
        """
<<<<<<< HEAD
        if idx >= self.support.n_epochs:
=======
        epoch = self.support[idx]
        if epoch is None:
>>>>>>> d2edcf81
            warnings.warn("Index resulted in empty epoch array")
            return AnalogSignal(ydata = np.array([]),
                        tdata = np.array([]),
                        support = None,
                        fs = None                    
                    )
        else:
            return AnalogSignal(self.ydata,
                                fs=self.fs,
                                tdata=self.tdata,
<<<<<<< HEAD
                                support=self.support[idx],
                                step=self.step
=======
                                support=epoch,
                                step=self._step
>>>>>>> d2edcf81
                    )

    def copy(self):
        return AnalogSignal(self.ydata,
                            fs = self.fs,
                            tdata=self.tdata,
                            support=self.support,
<<<<<<< HEAD
                            step=self.step
=======
                            step=self._step
>>>>>>> d2edcf81
                )
    def mean(self):
        """Returns the mean of the entire signal."""
        return np.mean(self.ydata)

    def std(self):
        """Returns the standard deviation of the entire signal."""
        return np.std(self.ydata)

    def max(self):
        """Returns the maximum of the entire signal."""
        return np.max(self.ydata)

    def min(self):
        """Returns the minimum of the entire signal."""
        return np.min(self.ydata)

    def clip(self, min, max):
        """Clip (limit) the values in ydata to min and max as specified.

        Parameters
        ----------
        min : scalar
            Minimum value
        max : scalar
            Maximum value

        Returns
        ----------
        clipped_analogsignal : AnalogSignal
            AnalogSignal with the signal clipped with the elements of ydata, but where the values < 
            min are replaced with min and the values > max are replaced 
            with max. 
        """
        new_ydata = np.clip(self.ydata, min, max)
        return AnalogSignal(new_ydata,
                                fs=self.fs,
                                tdata=self.tdata,
                                support=self.support,
                                step=self.step
                )

    def trim(self, start, stop=None, *, fs=None):
        """Trim the AnalogSignal to a single time/sample interval.

        Parameters
        ----------
        start : float or two element array-like
            (float) Left boundary of interval in time (seconds) if
            fs=None, otherwise left boundary is start / fs.
            (2 elements) Left and right boundaries in time (seconds) if
            fs=None, otherwise boundaries are left / fs. Stop must be
            None if 2 element start is used.
        stop : float, optional
            Right boundary of interval in time (seconds) if fs=None,
            otherwise right boundary is stop / fs.
        fs : float, optional
            Sampling rate in Hz.

        Returns
        -------
        trim : AnalogSignal
            The AnalogSignal on the interval [start, stop].

        Examples
        --------
        >>> as.trim([0, 3], fs=1)  # recommended for readability
        >>> as.trim(start=0, stop=3, fs=1)
        >>> as.trim(start=[0, 3])
        >>> as.trim(0, 3)
        >>> as.trim((0, 3))
        >>> as.trim([0, 3])
        >>> as.trim(np.array([0, 3]))
        """

        # TODO: do comprehensive input validation
        if stop is not None:
            try:
                start = np.array(start, ndmin=1)
                if len(start) != 1:
                    raise TypeError("start must be a scalar float")
            except TypeError:
                raise TypeError("start must be a scalar float")
            try:
                stop = np.array(stop, ndmin=1)
                if len(stop) != 1:
                    raise TypeError("stop must be a scalar float")
            except TypeError:
                raise TypeError("stop must be a scalar float")
        else:  # start must have two elements
            try:
                if len(np.array(start, ndmin=1)) > 2:
                    raise TypeError(
                        "unsupported input to AnalogSignalArray.trim()")
                stop = np.array(start[1], ndmin=1)
                start = np.array(start[0], ndmin=1)
                if len(start) != 1 or len(stop) != 1:
                    raise TypeError(
                        "start and stop must be scalar floats")
            except TypeError:
                raise TypeError(
                    "start and stop must be scalar floats")

        with warnings.catch_warnings():
            warnings.simplefilter("ignore")
            epoch = self.support.intersect(
                EpochArray(
                    [start, stop],
                    fs=fs))
            if not epoch.isempty:
                analogsignal = self[epoch]
            else:
                analogsignal = AnalogSignal([])
        return analogsignal

#----------------------------------------------------------------------#
#======================================================================#


########################################################################
# class AnalogSignalArray
########################################################################
class AnalogSignalArray:
    """Class description.

    Parameters
    ----------
    tdata : np.array
        If shape (n_epochs, 1) or (n_epochs,), the start time for each
        epoch.
        If shape (n_epochs, 2), the start and stop times for each epoch.
    fs : float, optional
        Sampling rate in Hz. If fs is passed as a parameter, then time
        is assumed to be in sample numbers instead of actual time.

    Attributes
    ----------
    time : np.array
        The start and stop times for each epoch. With shape (n_epochs, 2).
    """

    def __init__(self, *, tdata, fs=None, duration=None, meta=None):

        # if no tdata were received, return an empty EpochArray:
        if len(tdata) == 0:
            self._tdata = np.array([])
            self._time = np.array([])
            self._fs = None
            self._meta = None
            return

        self._fs = fs
        self._meta = meta

    def __repr__(self):
        if self.isempty:
            return "<empty AnalogSignalArray"
        # return "<AnalogSignalArray: %s> %s" % (nstr, dstr)
        return "<AnalogSignalArray"

    def __getitem__(self, idx):
        raise NotImplementedError(
            'AnalogSignalArray.__getitem__ not implemented yet')

    @property
    def isempty(self):
        """(bool) Empty AnalogSignalArray."""
        raise NotImplementedError(
            'AnalogSignalArray.isempty not implemented yet')
#----------------------------------------------------------------------#
#======================================================================#

########################################################################
# class SpikeTrainArray
########################################################################
class SpikeTrainArray(SpikeTrain):
    """A multiunit spiketrain array with shared support.

    Parameters
    ----------
    tdata : array (of length n_units) of np.array(dtype=np.float64)
        containing spike times in in seconds (unless fs=None).
    fs : float, optional
        Sampling rate in Hz. If fs is passed as a parameter, then time
        is assumed to be in sample numbers instead of actual time.
    support : EpochArray, optional
        EpochArray on which spiketrains are defined.
        Default is [0, last spike] inclusive.
    label : str or None, optional
        Information pertaining to the source of the spiketrain array.
    cell_type : list (of length n_units) of str or other, optional
        Identified cell type indicator, e.g., 'pyr', 'int'.
    unit_ids : list (of length n_units) of indices corresponding to
        curated data. If no unit_ids are specified, then [1,...,n_units]
        will be used. WARNING! The first unit will have index 1, not 0!
    meta : dict
        Metadata associated with spiketrain array.

    Attributes
    ----------
    time : array of np.array(dtype=np.float64) spike times in seconds.
        Array of length n_units, each entry with shape (n_tdata,)
    tdata : list of np.array(dtype=np.float64) spike times in tdata.
        Array of length n_units, each entry with shape (n_tdata,)
    support : EpochArray on which spiketrain array is defined.
    n_spikes: np.array(dtype=np.int) of shape (n_units,)
        Number of spikes in each unit.
    fs: float
        Sampling frequency (Hz).
    cell_types : np.array of str or other
        Identified cell type for each unit.
    label : str or None
        Information pertaining to the source of the spiketrain.
    meta : dict
        Metadata associated with spiketrain.
    """

    __attributes__ = ["_tdata", "_time", "_support"]
    __attributes__.extend(SpikeTrain.__attributes__)
<<<<<<< HEAD

    def __init__(self, tdata=None, *, fs=None, support=None,
                 unit_ids=None, unit_labels=None, unit_tags=None,
                 label=None, empty=False):

        # if an empty object is requested, return it:
        if empty:
            super().__init__(empty=True)
            for attr in self.__attributes__:
                exec("self." + attr + " = None")
            return

=======
    def __init__(self, tdata=None, *, fs=None, support=None,
                 unit_ids=None, unit_labels=None, unit_tags=None,
                 label=None, empty=False):

        # if an empty object is requested, return it:
        if empty:
            super().__init__(empty=True)
            for attr in self.__attributes__:
                exec("self." + attr + " = None")
            return

>>>>>>> d2edcf81
        def standardize_to_2d(data):
            data = np.squeeze(data)  # deals with extraneous dimensions
            data = np.array(data, ndmin=1)  # deals with extraneous
                # dimensions
            f1 = data.dtype is not np.dtype('O')  # True if single unit,
                # or if square array; False if jagged array
            # so how do we differentiate between square array and single
            # unit? Square array should have different #rows from
            # #elements
            f2 = data.shape[0] == data.size  # False if square array,
                # True otherwise
            if f1 and f2:  # single unit!
                data = np.array([data], ndmin=2)  # wrap single units
            elif not f1:  # jagged array
                # standardize input so that a list of lists is converted
                # to an array of arrays:
                data = np.array(
                    [np.array(st, ndmin=1, copy=False) for st in data])
            return data

        tdata = standardize_to_2d(tdata)

        # if only empty tdata were received AND no support, return empty
        # SpikeTrainArray:
<<<<<<< HEAD
        if np.sum([st.size for st in tdata]) == 0 and support.isempty:
            warnings.warn("no data; returning empty SpikeTrainArray")
            return SpikeTrainArray(empty=True)
=======
        if np.sum([st.size for st in tdata]) == 0 and support is None:
            warnings.warn("no data; returning empty SpikeTrainArray")
            self = SpikeTrainArray(empty=True)
            return
>>>>>>> d2edcf81

        kwargs = {"fs": fs,
                  "unit_ids": unit_ids,
                  "unit_labels": unit_labels,
                  "unit_tags": unit_tags,
                  "label": label}

        # initialize super so that self.fs is set:
        self._time = tdata  # this is necessary so that super() can
            # determine self.n_units when initializing. self.time will
            # be updated later in __init__ to reflect subsequent changes
        super().__init__(**kwargs)

        # if a sampling rate was given, relate time to tdata using fs:
        if fs is not None:
            time = tdata / fs
        else:
            time = tdata

        # determine spiketrain array support:
        if support is None:
            # first_st = np.array([unit[0] for unit in tdata]).min()
            # BUG: if spiketrain is empty np.array([]) then unit[-1]
            # raises an error in the following:
            # FIX: list[-1] raises an IndexError for an empty list,
            # whereas list[-1:] returns an empty list.
            last_st = np.array([unit[-1:] for unit in tdata]).max()
            self._support = EpochArray(np.array([0, last_st]), fs=fs)
            # in the above, there's no reason to restrict to support
        else:
            # restrict spikes to only those within the spiketrain
            # array's support:
            self._support = support

            time, tdata = self._restrict_to_epoch_array(
                epocharray=support,
                time=time,
                tdata=tdata)

        # if no tdata remain after restricting to the support, return
        # an empty SpikeTrainArray:
        if np.sum([st.size for st in tdata]) == 0:
            return SpikeTrainArray(empty=True)

        # set self._tdata and self._time:
        self._time = time
        self._tdata = tdata

    def copy(self):
        """Returns a copy of the SpikeTrainArray."""
        newcopy = SpikeTrainArray(empty=True)
        with warnings.catch_warnings():
            warnings.simplefilter("ignore")
            for attr in self.__attributes__:
                exec("newcopy." + attr + " = self." + attr)
        return newcopy

    def __iter__(self):
        """SpikeTrainArray iterator initialization."""
        # initialize the internal index to zero when used as iterator
        self._index = 0
        return self

    def __next__(self):
        """SpikeTrainArray iterator advancer."""
        index = self._index
        if index > self.support.n_epochs - 1:
            raise StopIteration
        with warnings.catch_warnings():
            warnings.simplefilter("ignore")
            support = self.support[index]
            time, tdata = self._restrict_to_epoch_array(
                epocharray=support,
                time=self.time,
                tdata=self.tdata,
                copy=True
                )
            spiketrain = SpikeTrainArray(empty=True)
            exclude = ["_tdata", "_time", "_support"]
            attrs = (x for x in self.__attributes__ if x not in exclude)
            for attr in attrs:
                exec("spiketrain." + attr + " = self." + attr)
            spiketrain._tdata = tdata
            spiketrain._time = time
            spiketrain._support = support
        self._index += 1
        return spiketrain

    def __getitem__(self, idx):
        """SpikeTrainArray index access."""
        # TODO: allow indexing of form sta[4,1:5] so that the STs of
        # epochs 1 to 5 (exlcusive) are returned, for neuron id 4.

        if isinstance(idx, EpochArray):
            if idx.isempty:
                return SpikeTrainArray(empty=True)
            if idx.fs != self.support.fs:
                support = self.support.intersect(
                    epoch=EpochArray(idx.time, fs=None),
                    boundaries=True
                    )
            else:
                support = self.support.intersect(
                    epoch=idx,
                    boundaries=True
                    ) # what if fs of slicing epoch is different?
            if support.isempty:
                return SpikeTrainArray(empty=True)

            with warnings.catch_warnings():
                warnings.simplefilter("ignore")
                time, tdata = self._restrict_to_epoch_array(
                    epocharray=support,
                    time=self.time,
                    tdata=self.tdata,
                    copy=True
                    )
                spiketrain = SpikeTrainArray(empty=True)
                exclude = ["_tdata", "_time", "_support"]
                attrs = (x for x in self.__attributes__ if x not in exclude)
                for attr in attrs:
                    exec("spiketrain." + attr + " = self." + attr)
                spiketrain._tdata = tdata
                spiketrain._time = time
                spiketrain._support = support
            return spiketrain
        elif isinstance(idx, int):
            if (idx >= self.support.n_epochs) or idx < (-self.support.n_epochs):
                return SpikeTrainArray(empty=True)
            try:
                with warnings.catch_warnings():
                    warnings.simplefilter("ignore")
                    support = self.support[idx]
                    time, tdata = self._restrict_to_epoch_array(
                        epocharray=support,
                        time=self.time,
                        tdata=self.tdata,
                        copy=True
                        )
                    spiketrain = SpikeTrainArray(empty=True)
                    exclude = ["_tdata", "_time", "_support"]
                    attrs = (x for x in self.__attributes__ if x not in exclude)
                    for attr in attrs:
                        exec("spiketrain." + attr + " = self." + attr)
                    spiketrain._tdata = tdata
                    spiketrain._time = time
                    spiketrain._support = support
                return spiketrain
            except IndexError:
                # index out of bounds: return an empty SpikeTrainArray
                return SpikeTrainArray(empty=True)
        else:
            try:
                with warnings.catch_warnings():
                    warnings.simplefilter("ignore")
                    support = self.support[idx]
                    time, tdata = self._restrict_to_epoch_array(
                        epocharray=support,
                        time=self.time,
                        tdata=self.tdata,
                        copy=True
                        )
                    spiketrain = SpikeTrainArray(empty=True)
                    exclude = ["_tdata", "_time", "_support"]
                    attrs = (x for x in self.__attributes__ if x not in exclude)
                    for attr in attrs:
                        exec("spiketrain." + attr + " = self." + attr)
                    spiketrain._tdata = tdata
                    spiketrain._time = time
                    spiketrain._support = support
                return spiketrain
            except Exception:
                raise TypeError(
                    'unsupported subsctipting type {}'.format(type(idx)))

<<<<<<< HEAD
=======
    @property
    def isempty(self):
        """(bool) Empty SpikeTrainArray."""
        try:
            return np.sum([len(st) for st in self.time]) == 0
        except TypeError:
            return True  # this happens when self.time == None

    @property
    def n_units(self):
        """(int) The number of units."""
        return len(self.time)

>>>>>>> d2edcf81
    def flatten(self, *, unit_id=None, unit_label=None):
        """Collapse spike trains across units.

        WARNING! unit_tags are thrown away when flattening.

        Parameters
        ----------
        unit_id: (int)
            (unit) ID to assign to flattened spike train, default is 0.
        unit_label (str)
            (unit) Label for spike train, default is 'flattened'.
        """
        if self.n_units == 1:  # already flattened
            return self

        # default args:
        if unit_id is None:
            unit_id = 0
        if unit_label is None:
            unit_label = "flattened"

        spiketrainarray = SpikeTrainArray(empty=True)

        exclude = ["_tdata", "_time", "unit_ids", "unit_labels", "unit_tags"]
        attrs = (x for x in self.__attributes__ if x not in exclude)

        with warnings.catch_warnings():
            warnings.simplefilter("ignore")
            for attr in attrs:
                exec("spiketrainarray." + attr + " = self." + attr)
        spiketrainarray._unit_ids = [unit_id]
        spiketrainarray._unit_labels = [unit_label]
        spiketrainarray._unit_tags = None

        # TODO: here we linear merge twice; once for tdata and once for
        # time. This is unneccessary, and can be optimized. But flatten()
        # shouldn't be called often, so it's low priority,
        allspikes = self.tdata[0]
        for unit in range(1,self.n_units):
            allspikes = linear_merge(allspikes, self.tdata[unit])
        alltimes = self.time[0]
        for unit in range(1,self.n_units):
            alltimes = linear_merge(alltimes, self.time[unit])

        spiketrainarray._tdata = np.array(list(allspikes), ndmin=2)
        spiketrainarray._time = np.array(list(alltimes), ndmin=2)
        return spiketrainarray

    def _restrict_to_epoch_array(self, *, epocharray, time, tdata,
                                 copy=True):
        """Returns time and tdata restricted to an EpochArray.

        Parameters
        ----------
        epocharray : EpochArray, optional
            EpochArray on which to restrict SpikeTrainArray. Default is
            self.support
        """
        # Potential BUG: not sure if time and tdata point to same
        # object (like when only time was passed to __init__), then
        # doing tdata[unit] = ... followed by time[unit] = ... might
        # be applying the shrinking twice, no? We need a thorough test
        # for this! And I need to understand the shared memory 100%.
        if copy:
            time = time.copy()
            tdata = tdata.copy()
        # BUG: this assumes multiple units for the enumeration to work
        for unit, st_time in enumerate(time):
            indices = []
            for eptime in epocharray.time:
                t_start = eptime[0]
                t_stop = eptime[1]
                indices.append((st_time >= t_start) & (st_time <= t_stop))
            indices = np.any(np.column_stack(indices), axis=1)
            if np.count_nonzero(indices) < len(st_time):
                warnings.warn(
                    'ignoring spikes outside of spiketrain support')
            tdata[unit] = tdata[unit][indices]
            time[unit] = time[unit][indices]
        return time, tdata

    def __repr__(self):
        address_str = " at " + str(hex(id(self)))
        with warnings.catch_warnings():
            warnings.simplefilter("ignore")
            if self.isempty:
                return "<empty SpikeTrainArray" + address_str + ">"
            if self.fs is not None:
                fsstr = " at %s Hz" % self.fs
            else:
                fsstr = ""
            if self.label is not None:
                labelstr = " from %s" % self.label
            else:
                labelstr = ""
            numstr = " %s units" % self.n_units
        return "<SpikeTrainArray%s:%s>%s%s" % (address_str, numstr, fsstr, labelstr)

    def bin(self, *, ds=None):
        """Bin spiketrain array."""
        return BinnedSpikeTrainArray(self, ds=ds, empty=self.isempty)

    @property
    def tdata(self):
        """Spike times in sample numbers (default fs = 1 Hz)."""
        return self._tdata

    @property
    def time(self):
        """Spike times in seconds."""
        return self._time

    @property
    def n_spikes(self):
        """(np.array) The number of spikes in each unit."""
        if self.isempty:
            return 0
        return np.array([len(unit) for unit in self.time])

    @property
    def n_active(self):
        """Number of active units per epoch with shape (n_epochs,)."""
        raise NotImplementedError(
            'SpikeTrainArray.n_active not implemented yet')

    @property
    def issorted(self):
        """(bool) Sorted SpikeTrainArray."""
        return np.array(
            [is_sorted(spiketrain) for spiketrain in self.tdata]
            ).all()
#----------------------------------------------------------------------#
#======================================================================#


########################################################################
# class BinnedSpikeTrainArray
########################################################################
class BinnedSpikeTrainArray(SpikeTrain):
    """Binned spiketrain array.

    Parameters
    ----------
    fs : float, optional
        Sampling rate in Hz. If fs is passed as a parameter, then time
        is assumed to be in sample numbers instead of actual time.

    Attributes
    ----------
    time : np.array
        The start and stop times for each epoch. With shape (n_epochs, 2).
    """

    __attributes__ = ["_ds", "_bins", "_data", "_centers", "_support",
                      "_binnedSupport", "_spiketrainarray"]
    __attributes__.extend(SpikeTrain.__attributes__)

    def __init__(self, spiketrainarray=None, *, ds=None, empty=False):

        # if an empty object is requested, return it:
        if empty:
            super().__init__(empty=True)
            for attr in self.__attributes__:
                exec("self." + attr + " = None")
            return

        if not isinstance(spiketrainarray, SpikeTrainArray):
            raise TypeError(
                'spiketrainarray must be a nelpy.SpikeTrainArray object.')

        self._ds = None
        self._centers = np.array([])

        with warnings.catch_warnings():
                warnings.simplefilter("ignore")
                kwargs = {"fs": spiketrainarray.fs,
                        "unit_ids": spiketrainarray.unit_ids,
                        "unit_labels": spiketrainarray.unit_labels,
                        "unit_tags": spiketrainarray.unit_tags,
                        "label": spiketrainarray.label}

        # initialize super so that self.fs is set:
        self._data = np.zeros((spiketrainarray.n_units,0))
            # the above is necessary so that super() can determine
            # self.n_units when initializing. self.time will
            # be updated later in __init__ to reflect subsequent changes
        super().__init__(**kwargs)

        if ds is None:
            warnings.warn('no bin size was given, assuming 62.5 ms')
            ds = 0.0625

        # TODO: this is not a good empty object to return; fix it!
        # if no tdata were received, return an empty BinnedSpikeTrain:
        if spiketrainarray.isempty:
            return BinnedSpikeTrainArray(empty=True)

        self._spiketrainarray = spiketrainarray # TODO: remove this if we don't need it, or decide that it's too wasteful
        self._support = spiketrainarray.support
        self.ds = ds

        self._bin_spikes(
            spiketrainarray=spiketrainarray,
            epochArray=self.support,
            ds=ds
            )

    def copy(self):
        """Returns a copy of the BinnedSpikeTrainArray."""
        newcopy = BinnedSpikeTrainArray(empty=True)
        with warnings.catch_warnings():
            warnings.simplefilter("ignore")
            for attr in self.__attributes__:
                exec("newcopy." + attr + " = self." + attr)
        return newcopy

    def __repr__(self):
        address_str = " at " + str(hex(id(self)))
        if self.isempty:
            return "<empty BinnedSpikeTrainArray" + address_str + ">"
        ustr = " {} units in".format(self.n_units)
        if self.n_bins == 1:
            bstr = " {} bin of width {} ms".format(self.n_bins, self.ds*1000)
            dstr = ""
        else:
            bstr = " {} bins of width {} ms".format(self.n_bins, self.ds*1000)
            dstr = " for a total of {} seconds.".format(self.n_bins*self.ds)
        return "<BinnedSpikeTrainArray%s:%s%s>%s" % (address_str, ustr, bstr, dstr)

    def __iter__(self):
        """BinnedSpikeTrainArray iterator initialization."""
        # initialize the internal index to zero when used as iterator
        self._index = 0
        return self

    def __next__(self):
        """BinnedSpikeTrainArray iterator advancer."""
        index = self._index

        if index > self.support.n_epochs - 1:
            raise StopIteration

        with warnings.catch_warnings():
            warnings.simplefilter("ignore")
            support = self.support[index]
            bsupport = self.binnedSupport[[index],:]

            binnedspiketrain = BinnedSpikeTrainArray(empty=True)
            exclude = ["_bins", "_data", "_support", "_centers", "_binnedSupport"]
            attrs = (x for x in self.__attributes__ if x not in exclude)
            for attr in attrs:
                exec("binnedspiketrain." + attr + " = self." + attr)
            binindices = np.insert(0, 1, np.cumsum(self.lengths + 1)) # indices of bins
            binstart = binindices[index]
            binstop = binindices[index+1]
            binnedspiketrain._bins = self._bins[binstart:binstop]
            binnedspiketrain._data = self._data[:,bsupport[0][0]:bsupport[0][1]+1]
            binnedspiketrain._support = support
            binnedspiketrain._centers = self._centers[bsupport[0][0]:bsupport[0][1]+1]
            binnedspiketrain._binnedSupport = bsupport
        self._index += 1
        return binnedspiketrain

    def __getitem__(self, idx):
        raise NotImplementedError(
            'BinnedSpikeTrainArray.__getitem__ not implemented yet')
<<<<<<< HEAD
=======

    @property
    def isempty(self):
        """(bool) Empty BinnedSpikeTrainArray."""
        try:
            return len(self.centers) == 0
        except TypeError:
            return True  # this happens when self.centers == None

    @property
    def n_units(self):
        """(int) The number of units."""
        return self.data.shape[0]
>>>>>>> d2edcf81

    @property
    def centers(self):
        """(np.array) The bin centers (in seconds)."""
        return self._centers

    @property
    def data(self):
        """(np.array) The spike counts in all the bins.
        See also BinnedSpikeTrain.centers
        """
        return self._data

    @property
    def bins(self):
        """(np.array) The bin edges (in seconds)."""
        return self._bins

    @property
    def binnedSupport(self):
        """(np.array) The binned support of the binned spiketrain (in
        bin IDs) of shape (n_epochs, 2).
        """
        return self._binnedSupport

    @property
    def lengths(self):
        """Lenghts of contiguous segments, in number of bins."""
        return self.binnedSupport[:,1] - self.binnedSupport[:,0] + 1

    @property
    def spiketrainarray(self):
        """(nelpy.SpikeTrain) The original spiketrain associated with
        the binned data.
        """
        return self._spiketrainarray

    @property
    def n_bins(self):
        """(int) The number of bins."""
        return len(self.centers)

    @property
    def ds(self):
        """(float) Bin width in seconds."""
        return self._ds

    @ds.setter
    def ds(self, val):
        if self._ds is not None:
            raise AttributeError("can't set attribute")
        else:
            try:
                if val <= 0:
                    pass
            except:
                raise TypeError("bin width must be a scalar")
            if val <= 0:
                raise ValueError("bin width must be positive")
            self._ds = val

    def _get_bins_to_cover_epoch(self, epoch, ds):
        """(np.array) Return bin edges to cover an epoch."""
        # start = ep.start - (ep.start % ds)
        # start = ep.start - (ep.start / ds - floor(ep.start / ds))
        # because e.g., 1 % 0.1 is messed up (precision error)
        start = ds * np.floor(epoch.start / ds)
        num = np.ceil((epoch.stop - start) / ds)
        stop = start + ds * num
        bins = np.linspace(start, stop, num+1)
        centers = bins[:-1] + np.diff(bins) / 2
        return bins, centers

    def _bin_spikes(self, spiketrainarray, epochArray, ds):
        b = []  # bin list
        c = []  # centers list
        s = []  # data list
        for nn in range(spiketrainarray.n_units):
            s.append([])
        left_edges = []
        right_edges = []
        counter = 0
        for epoch in epochArray:
            bins, centers = self._get_bins_to_cover_epoch(epoch, ds)
            for uu, spiketraintimes in enumerate(spiketrainarray.time):
                spike_counts, _ = np.histogram(
                    spiketraintimes,
                    bins=bins,
                    density=False,
                    range=(epoch.start,epoch.stop)
                    ) # TODO: is it faster to limit range, or to cut out spikes?
                s[uu].extend(spike_counts.tolist())
            left_edges.append(counter)
            counter += len(centers) - 1
            right_edges.append(counter)
            counter += 1
            b.extend(bins.tolist())
            c.extend(centers.tolist())
        self._bins = np.array(b)
        self._centers = np.array(c)
        self._data = np.array(s)
        le = np.array(left_edges)
        le = le[:, np.newaxis]
        re = np.array(right_edges)
        re = re[:, np.newaxis]
        self._binnedSupport = np.hstack((le, re))

    @property
    def n_active(self):
        """Number of active units per time bin with shape (n_bins,)."""
        # TODO: profile several alternatves. Could use data > 0, or
        # other numpy methods to get a more efficient implementation:
        return self.data.clip(max=1).sum(axis=0)

    @property
    def n_spikes(self):
        """(np.array) The number of spikes in each unit."""
        if self.isempty:
            return 0
        return self.data.sum(axis=1)

    def flatten(self, *, unit_id=None, unit_label=None):
        """Collapse spike trains across units.

        WARNING! unit_tags are thrown away when flattening.

        Parameters
        ----------
        unit_id: (int)
            (unit) ID to assign to flattened spike train, default is 0.
        unit_label (str)
            (unit) Label for spike train, default is 'flattened'.
        """
        if self.n_units == 1:  # already flattened
            return self

        # default args:
        if unit_id is None:
            unit_id = 0
        if unit_label is None:
            unit_label = "flattened"

        binnedspiketrainarray = BinnedSpikeTrainArray(empty=True)

        exclude = ["_data", "unit_ids", "unit_labels", "unit_tags"]
        attrs = (x for x in self.__attributes__ if x not in "_data")

        with warnings.catch_warnings():
            warnings.simplefilter("ignore")
            for attr in attrs:
                exec("binnedspiketrainarray." + attr + " = self." + attr)
        binnedspiketrainarray._data = np.array(self.data.sum(axis=0), ndmin=2)
        binnedspiketrainarray._unit_ids = [unit_id]
        binnedspiketrainarray._unit_labels = [unit_label]
        binnedspiketrainarray._unit_tags = None
        return binnedspiketrainarray


#----------------------------------------------------------------------#
#======================================================================#

# count number of spikes in an interval:
        # spks_bin, bins = np.histogram(st_array/fs, bins=num_bins, density=False, range=(0,maxtime))<|MERGE_RESOLUTION|>--- conflicted
+++ resolved
@@ -18,11 +18,8 @@
 import warnings
 import numpy as np
 
-<<<<<<< HEAD
-=======
 from abc import ABC, abstractmethod
 
->>>>>>> d2edcf81
 from .utils import is_sorted, get_contiguous_segments, linear_merge
 
 # Force warnings.warn() to omit the source code line in the message
@@ -91,11 +88,7 @@
 ########################################################################
 # class SpikeTrain
 ########################################################################
-<<<<<<< HEAD
-class SpikeTrain(object):
-=======
 class SpikeTrain(ABC):
->>>>>>> d2edcf81
     """Base class for SpikeTrainArray and BinnedSpikeTrainArray.
 
     NOTE: This class can't really be instantiated, almost like a pseudo
@@ -182,23 +175,7 @@
     @abstractmethod
     def isempty(self):
         """(bool) Empty SpikeTrain."""
-<<<<<<< HEAD
-        if isinstance(self, SpikeTrainArray):
-            try:
-                return np.sum([len(st) for st in self.time]) == 0
-            except TypeError:
-                return True  # this happens when self.centers == None
-        elif isinstance(self, BinnedSpikeTrainArray):
-            try:
-                return len(self.centers) == 0
-            except TypeError:
-                return True  # this happens when self.centers == None
-        else:
-            raise NotImplementedError(
-            "isempty should be defined in derived class")
-=======
         return
->>>>>>> d2edcf81
 
     @abstractmethod
     def n_units(self):
@@ -314,21 +291,12 @@
             spiketrainarray = SpikeTrainArray(empty=True)
             exclude = ["_tdata", "_time", "unit_ids", "unit_labels"]
             attrs = (x for x in self.__attributes__ if x not in exclude)
-<<<<<<< HEAD
 
             with warnings.catch_warnings():
                 warnings.simplefilter("ignore")
                 for attr in attrs:
                     exec("spiketrainarray." + attr + " = self." + attr)
 
-=======
-
-            with warnings.catch_warnings():
-                warnings.simplefilter("ignore")
-                for attr in attrs:
-                    exec("spiketrainarray." + attr + " = self." + attr)
-
->>>>>>> d2edcf81
             spiketrainarray._tdata = self.tdata[unit_subset_ids]
             spiketrainarray._time = self.time[unit_subset_ids]
             spiketrainarray._unit_ids = new_unit_ids
@@ -554,12 +522,8 @@
                 return EpochArray(empty=True)
             if idx.fs != self.fs:  # cases (1, 2, 5):
                 epocharray = EpochArray(empty=True)
-<<<<<<< HEAD
-                epocharray._time = idx.time
-=======
                 epocharray._tdata = idx._tdata
                 epocharray._time = idx._time
->>>>>>> d2edcf81
                 epoch = self.intersect(epocharray, boundaries=True)
             else:  # cases (3, 4)
                 epoch = self.intersect(
@@ -821,15 +785,9 @@
                  np.array(new_stops)[..., np.newaxis]])
             epocharray._tdata = epocharray._time*self.fs
             epocharray._fs = self.fs
-<<<<<<< HEAD
 
         return epocharray
 
-=======
-
-        return epocharray
-
->>>>>>> d2edcf81
     def merge(self, *, gap=0.0):
         """Merges epochs that are close or overlapping.
         Parameters
@@ -1112,13 +1070,10 @@
         See Parameters
 
     """
+    __attributes__ = ['ydata','tdata','_time','fs','support','step']
     def __init__(self, ydata, *, tdata=None, fs=None, support=None, step=1):
         ydata = np.squeeze(ydata).astype(float)
-<<<<<<< HEAD
-        self.step=step
-=======
         self._step=step
->>>>>>> d2edcf81
 
 
         # Note; if we have an empty array of ydata with no dimension,
@@ -1248,11 +1203,9 @@
 
     def _emptyAnalogSignal(self):
         """Empty all the instance attributes for an empty object."""
-        self.ydata = np.array([])
-        self.tdata = np.array([])
-        self.support = None
-        self._fs = None
-        self._time = None
+        # if an empty object is requested, return it:
+        for attr in self.__attributes__:
+            exec("self." + attr + " = None")
         return
 
     def __repr__(self):
@@ -1338,11 +1291,7 @@
                             fs=self.fs,
                             tdata=self.tdata,
                             support=epoch,
-<<<<<<< HEAD
-                            step=self.step
-=======
                             step=self._step
->>>>>>> d2edcf81
                 )
 
     def __getitem__(self, idx):
@@ -1354,12 +1303,8 @@
             intersect passed epocharray with support,
             index particular a singular epoch or multiple epochs with slice
         """
-<<<<<<< HEAD
-        if idx >= self.support.n_epochs:
-=======
         epoch = self.support[idx]
         if epoch is None:
->>>>>>> d2edcf81
             warnings.warn("Index resulted in empty epoch array")
             return AnalogSignal(ydata = np.array([]),
                         tdata = np.array([]),
@@ -1370,13 +1315,8 @@
             return AnalogSignal(self.ydata,
                                 fs=self.fs,
                                 tdata=self.tdata,
-<<<<<<< HEAD
-                                support=self.support[idx],
-                                step=self.step
-=======
                                 support=epoch,
                                 step=self._step
->>>>>>> d2edcf81
                     )
 
     def copy(self):
@@ -1384,11 +1324,7 @@
                             fs = self.fs,
                             tdata=self.tdata,
                             support=self.support,
-<<<<<<< HEAD
-                            step=self.step
-=======
                             step=self._step
->>>>>>> d2edcf81
                 )
     def mean(self):
         """Returns the mean of the entire signal."""
@@ -1608,8 +1544,6 @@
 
     __attributes__ = ["_tdata", "_time", "_support"]
     __attributes__.extend(SpikeTrain.__attributes__)
-<<<<<<< HEAD
-
     def __init__(self, tdata=None, *, fs=None, support=None,
                  unit_ids=None, unit_labels=None, unit_tags=None,
                  label=None, empty=False):
@@ -1621,19 +1555,6 @@
                 exec("self." + attr + " = None")
             return
 
-=======
-    def __init__(self, tdata=None, *, fs=None, support=None,
-                 unit_ids=None, unit_labels=None, unit_tags=None,
-                 label=None, empty=False):
-
-        # if an empty object is requested, return it:
-        if empty:
-            super().__init__(empty=True)
-            for attr in self.__attributes__:
-                exec("self." + attr + " = None")
-            return
-
->>>>>>> d2edcf81
         def standardize_to_2d(data):
             data = np.squeeze(data)  # deals with extraneous dimensions
             data = np.array(data, ndmin=1)  # deals with extraneous
@@ -1658,16 +1579,10 @@
 
         # if only empty tdata were received AND no support, return empty
         # SpikeTrainArray:
-<<<<<<< HEAD
-        if np.sum([st.size for st in tdata]) == 0 and support.isempty:
-            warnings.warn("no data; returning empty SpikeTrainArray")
-            return SpikeTrainArray(empty=True)
-=======
         if np.sum([st.size for st in tdata]) == 0 and support is None:
             warnings.warn("no data; returning empty SpikeTrainArray")
             self = SpikeTrainArray(empty=True)
             return
->>>>>>> d2edcf81
 
         kwargs = {"fs": fs,
                   "unit_ids": unit_ids,
@@ -1843,8 +1758,6 @@
                 raise TypeError(
                     'unsupported subsctipting type {}'.format(type(idx)))
 
-<<<<<<< HEAD
-=======
     @property
     def isempty(self):
         """(bool) Empty SpikeTrainArray."""
@@ -1858,7 +1771,6 @@
         """(int) The number of units."""
         return len(self.time)
 
->>>>>>> d2edcf81
     def flatten(self, *, unit_id=None, unit_label=None):
         """Collapse spike trains across units.
 
@@ -2125,8 +2037,6 @@
     def __getitem__(self, idx):
         raise NotImplementedError(
             'BinnedSpikeTrainArray.__getitem__ not implemented yet')
-<<<<<<< HEAD
-=======
 
     @property
     def isempty(self):
@@ -2140,7 +2050,6 @@
     def n_units(self):
         """(int) The number of units."""
         return self.data.shape[0]
->>>>>>> d2edcf81
 
     @property
     def centers(self):
