<<<<<<< HEAD
import warnings
import numpy as np
# from shapely.geometry import Point

class EpochArray:
    """An array of epochs, where each epoch has a start and stop time.

    Parameters
    ----------
    samples : np.array
        If shape (n_epochs, 1) or (n_epochs,), the start time for each epoch.
        If shape (n_epochs, 2), the start and stop times for each epoch.
    fs : float, optional
        Sampling rate in Hz. If fs is passed as a parameter, then time is assumed to 
        be in sample numbers instead of actual time.
    duration : np.array, float, or None, optional
        The length of the epoch. If (float) then the same duration is assumed for every epoch.
    meta : dict, optional
        Metadata associated with spiketrain.

    Attributes
    ----------
    time : np.array
        The start and stop times for each epoch. With shape (n_epochs, 2).
    samples : np.array
        The start and stop samples for each epoch. With shape (n_epochs, 2).
    fs: float
        Sampling frequency (Hz).
    meta : dict
        Metadata associated with spiketrain.

    """

    def __init__(self, samples, *, fs=None, duration=None, meta=None):

        # if no samples were received, return an empty EpochArray:
        if len(samples) == 0:
            self.samples = np.array([])
            self.time = np.array([])
            self._fs = None
            self._meta = None
            return

        samples = np.squeeze(samples)

        # TODO: what exactly does this do? In which case is this useful? I mean, the zero dim thing?
        if samples.ndim == 0:
            samples = samples[..., np.newaxis]

        if samples.ndim > 2:
            raise ValueError("samples must be a 1D or a 2D vector")

        if fs is not None:
            try:
                if fs <= 0:
                    raise ValueError("sampling rate must be positive")
            except:
                # why is this raised when above ValueError is raised as well?
                raise TypeError("sampling rate must be a scalar")

        if duration is not None:
            duration = np.squeeze(duration).astype(float)
            if duration.ndim == 0:
                duration = duration[..., np.newaxis]

            if samples.ndim == 2 and duration.ndim == 1:
                raise ValueError(
                    "duration not allowed when using start and stop times")

            if len(duration) > 1:
                if samples.ndim == 1 and samples.shape[0] != duration.shape[0]:
                    raise ValueError(
                        "must have same number of time and duration samples")

            if samples.ndim == 1 and duration.ndim == 1:
                stop_epoch = samples + duration
                samples = np.hstack(
                    (samples[..., np.newaxis], stop_epoch[..., np.newaxis]))

        if samples.ndim == 1 and duration is None:
            samples = samples[..., np.newaxis]

        if samples.ndim == 2 and samples.shape[1] != 2:
            samples = np.hstack(
                (samples[0][..., np.newaxis], samples[1][..., np.newaxis]))

        if samples[:, 0].shape[0] != samples[:, 1].shape[0]:
            raise ValueError(
                "must have the same number of start and stop times")

        # TODO: what if start == stop? what will this break? This situation can arise
        # automatically when slicing a spike train with one or no spikes, for example
        # in which case the automatically inferred support is a delta dirac
        if samples.ndim == 2 and np.any(samples[:, 1] - samples[:, 0] < 0):
            raise ValueError("start must be less than or equal to stop")

        # TODO: why not just sort in-place here? Why store sort_idx? Why do we explicitly sort epoch samples, but not spike times?
        sort_idx = np.argsort(samples[:, 0])
        samples = samples[sort_idx]

        # TODO: already checked this; try tp refactor
        if fs is not None:
            self.samples = samples
            self.time = samples / fs
        else:
            self.samples = samples
            self.time = self.samples

        self._fs = fs
        self._meta = meta

    def __repr__(self):
        if self.isempty:
            return "<empty EpochArray>"
        if self.n_epochs > 1:
            nstr = "%s epochs" % (self.n_epochs)
        else:
            nstr = "1 epoch"
        dstr = "totaling %s seconds" % self.duration
        return "<EpochArray: %s> %s" % (nstr, dstr)

    def __getitem__(self, idx):
        # TODO: add support for slices, ints, and EpochArrays

        if isinstance(idx, EpochArray):
            if idx.isempty:
                return EpochArray([])
            if idx.fs != self.fs:
                epoch = self.intersect(epoch=EpochArray(idx.time * self.fs, fs=self.fs), boundaries=True)
            else:
                epoch = self.intersect(epoch=idx, boundaries=True) # what if fs of slicing epoch is different?
            if epoch.isempty:
                return EpochArray([])
            return epoch
        elif isinstance(idx, int):
            try:
                epoch = EpochArray(
                    np.array([self.samples[idx,:]]), fs=self.fs, meta=self.meta)
                return epoch
            except: # index is out of bounds, so return an empty spiketrain
                return EpochArray([])
        elif isinstance(idx, slice):
            start = idx.start
            if start is None:
                start = 0
            if start >= self.n_epochs:
                return EpochArray([])
            stop = idx.stop
            if stop is None:
                stop = -1
            else:
                stop = np.min(np.array([stop - 1, self.n_epochs - 1]))
            return EpochArray(np.array(
                [self.samples[start:stop+1,:]]), fs=self.fs, meta=self.meta)
        else:
            raise TypeError(
                'unsupported subsctipting type {}'.format(type(idx)))

        return EpochArray([self.starts[idx], self.stops[idx]])

    @property
    def meta(self):
        """Meta data associated with SpikeTrain."""
        if self._meta is None:
            warnings.warn("meta data is not available")
        return self._meta

    @meta.setter
    def meta(self, val):
        self._meta = val

    @property
    def fs(self):
        """(float) Sampling frequency."""
        if self._fs is None:
            warnings.warn("No sampling frequency has been specified!")
        return self._fs

    @fs.setter
    def fs(self, val):
        try:
            if val <= 0:
                pass
        except:
            raise TypeError("sampling rate must be a scalar")
        if val <= 0:
            raise ValueError("sampling rate must be positive")

        if self._fs != val:
            warnings.warn(
                "Sampling frequency has been updated! This will modify the spike times.")
        self._fs = val
        self.time = self.samples / val

    @property
    def centers(self):
        """(np.array) The center of each epoch."""
        if self.isempty:
            return []
        return np.mean(self.time, axis=1)

    @property
    def durations(self):
        """(np.array) The duration of each epoch."""
        if self.isempty:
            return 0
        return self.time[:, 1] - self.time[:, 0]

    @property
    def duration(self):
        """(float) The total duration of the epoch array."""
        if self.isempty:
            return 0
        return np.array(self.time[:, 1] - self.time[:, 0]).sum()

    @property
    def starts(self):
        """(np.array) The start of each epoch."""
        if self.isempty:
            return []
        return self.time[:, 0]

    @property
    def _sampleStarts(self):
        """(np.array) The start of each epoch, in samples"""
        if self.isempty:
            return []
        return self.samples[:, 0]

    @property
    def start(self):
        """(np.array) The start of the first epoch."""
        if self.isempty:
            return []
        return self.time[:, 0][0]

    @property
    def _sampleStart(self):
        """(np.array) The start of the first epoch, in samples"""
        if self.isempty:
            return []
        return self.samples[:, 0][0]

    @property
    def stops(self):
        """(np.array) The stop of each epoch."""
        if self.isempty:
            return []
        return self.time[:, 1]

    @property
    def _sampleStops(self):
        """(np.array) The stop of each epoch, in samples"""
        if self.isempty:
            return []
        return self.samples[:, 1]

    @property
    def stop(self):
        """(np.array) The stop of the last epoch."""
        if self.isempty:
            return []
        return self.time[:, 1][-1]

    @property
    def _sampleStop(self):
        """(np.array) The stop of the first epoch, in samples"""
        return self.samples[:, 0][0]

    @property
    def n_epochs(self):
        """(int) The number of epochs."""
        if self.isempty:
            return 0
        return len(self.time[:, 0])

    @property
    def isempty(self):
        """(bool) Empty SpikeTrain."""
        if len(self.time) == 0:
            empty = True
        else:
            empty = False
        return empty

    def copy(self):
        """(EpochArray) Returns a copy of the current epoch array."""
        new_starts = np.array(self._sampleStarts)
        new_stops = np.array(self._sampleStops)
        return EpochArray(new_starts, duration=new_stops - new_starts, fs=self.fs, meta=self.meta)

    def intersect(self, epoch, boundaries=True, meta=None):
        """Finds intersection (overlap) between two sets of epoch arrays. Sampling rates can be different.
        Parameters
        ----------
        epoch : nelpy.EpochArray
        boundaries : bool
            If True, limits start, stop to epoch start and stop.
        meta : dict, optional
            New dictionary of meta data for epoch ontersection.
        Returns
        -------
        intersect_epochs : nelpy.EpochArray
        """
        if self.isempty or epoch.isempty:
            warnings.warn('epoch intersection is empty')
            return EpochArray([], duration=[], meta=meta)

        new_starts = []
        new_stops = []
        epoch_a = self.copy().merge()
        epoch_b = epoch.copy().merge()

        for aa in epoch_a.time:
            for bb in epoch_b.time:
                if (aa[0] <= bb[0] < aa[1]) and (aa[0] < bb[1] <= aa[1]):
                    new_starts.append(bb[0])
                    new_stops.append(bb[1])
                elif (aa[0] < bb[0] < aa[1]) and (aa[0] < bb[1] > aa[1]):
                    new_starts.append(bb[0])
                    if boundaries:
                        new_stops.append(aa[1])
                    else:
                        new_stops.append(bb[1])
                elif (aa[0] > bb[0] < aa[1]) and (aa[0] < bb[1] < aa[1]):
                    if boundaries:
                        new_starts.append(aa[0])
                    else:
                        new_starts.append(bb[0])
                    new_stops.append(bb[1])
                elif (aa[0] >= bb[0] < aa[1]) and (aa[0] < bb[1] >= aa[1]):
                    if boundaries:
                        new_starts.append(aa[0])
                        new_stops.append(aa[1])
                    else:
                        new_starts.append(bb[0])
                        new_stops.append(bb[1])

        if not boundaries:
            new_starts = np.unique(new_starts)
            new_stops = np.unique(new_stops)

        if self.fs != epoch.fs:
            warnings.warn(
                'sampling rates are different; intersecting along time only and throwing away fs')
            return EpochArray(np.hstack([np.array(new_starts)[..., np.newaxis],
                                         np.array(new_stops)[..., np.newaxis]]), fs=None, meta=meta)
        elif self.fs is None:
            return EpochArray(np.hstack([np.array(new_starts)[..., np.newaxis],
                                         np.array(new_stops)[..., np.newaxis]]), fs=None, meta=meta)
        else:
            return EpochArray(np.hstack([np.array(new_starts)[..., np.newaxis],
                                         np.array(new_stops)[..., np.newaxis]]) * self.fs, fs=self.fs, meta=meta)

    def merge(self, gap=0.0):
        """Merges epochs that are close or overlapping.
        Parameters
        ----------
        gap : float, optional
            Amount (in time) to consider epochs close enough to merge.
            Defaults to 0.0 (no gap).
        Returns
        -------
        merged_epochs : nelpy.EpochArray
        """
        if self.isempty:
            return self

        if gap < 0:
            raise ValueError("gap cannot be negative")

        epoch = self.copy()

        if self.fs is not None:
            gap = gap * self.fs

        stops = epoch._sampleStops[:-1] + gap
        starts = epoch._sampleStarts[1:]
        to_merge = (stops - starts) >= 0

        new_starts = [epoch._sampleStarts[0]]
        new_stops = []

        next_stop = epoch._sampleStops[0]
        for i in range(epoch.time.shape[0] - 1):
            this_stop = epoch._sampleStops[i]
            next_stop = max(next_stop, this_stop)
            if not to_merge[i]:
                new_stops.append(next_stop)
                new_starts.append(epoch._sampleStarts[i + 1])

        new_stops.append(epoch._sampleStops[-1])

        new_starts = np.array(new_starts)
        new_stops = np.array(new_stops)

        return EpochArray(new_starts, duration=new_stops - new_starts, fs=self.fs, meta=self.meta)

    def expand(self, amount, direction='both'):
        """Expands epoch by the given amount.
        Parameters
        ----------
        amount : float
            Amount (in time) to expand each epoch.
        direction : str
            Can be 'both', 'start', or 'stop'. This specifies
            which direction to resize epoch.
        Returns
        -------
        expanded_epochs : nelpy.EpochArray
        """
        if direction == 'both':
            resize_starts = self.time[:, 0] - amount
            resize_stops = self.time[:, 1] + amount
        elif direction == 'start':
            resize_starts = self.time[:, 0] - amount
            resize_stops = self.time[:, 1]
        elif direction == 'stop':
            resize_starts = self.time[:, 0]
            resize_stops = self.time[:, 1] + amount
        else:
            raise ValueError("direction must be 'both', 'start', or 'stop'")

        return EpochArray(np.hstack((resize_starts[..., np.newaxis],
                                     resize_stops[..., np.newaxis])))

    def shrink(self, amount, direction='both'):
        """Shrinks epoch by the given amount.
        Parameters
        ----------
        amount : float
            Amount (in time) to shrink each epoch.
        direction : str
            Can be 'both', 'start', or 'stop'. This specifies
            which direction to resize epoch.
        Returns
        -------
        shrinked_epochs : nelpy.EpochArray
        """
        both_limit = min(self.durations / 2)
        if amount > both_limit and direction == 'both':
            raise ValueError("shrink amount too large")

        single_limit = min(self.durations)
        if amount > single_limit and direction != 'both':
            raise ValueError("shrink amount too large")

        return self.expand(-amount, direction)

    def join(self, epoch, meta=None):
        """Combines [and merges] two sets of epochs. Epochs can have different sampling rates.
        Parameters
        ----------
        epoch : nelpy.EpochArray
        meta : dict, optional
            New meta data dictionary describing the joined epochs.
        Returns
        -------
        joined_epochs : nelpy.EpochArray
        """

        if self.isempty:
            return epoch
        if epoch.isempty:
            return self

        if self.fs != epoch.fs:
            warnings.warn(
                'sampling rates are different; joining along time only and throwing away fs')
            join_starts = np.concatenate((self.time[:, 0], epoch.time[:, 0]))
            join_stops = np.concatenate((self.time[:, 1], epoch.time[:, 1]))
            #TODO: calling merge() just once misses some instances. 
            # I haven't looked carefully enough to know which edge cases these are... 
            # merge() should therefore be checked!
            # return EpochArray(join_starts, fs=None, duration=join_stops - join_starts, meta=meta).merge().merge()
            return EpochArray(join_starts, fs=None, duration=join_stops - join_starts, meta=meta)
        else:
            join_starts = np.concatenate(
                (self.samples[:, 0], epoch.samples[:, 0]))
            join_stops = np.concatenate(
                (self.samples[:, 1], epoch.samples[:, 1]))

        # return EpochArray(join_starts, fs=self.fs, duration=join_stops - join_starts, meta=meta).merge().merge()
        return EpochArray(join_starts, fs=self.fs, duration=join_stops - join_starts, meta=meta)

        def contains(self, value):
        """Checks whether value is in any epoch.

        Parameters
        ----------
        epochs: nelpy.EpochArray
        value: float or int

        Returns
        -------
        boolean

        """
        # TODO: consider vectorizing this loop, which should increase speed, but also greatly increase memory?
        # alternatively, if we could assume something about epochs being sorted, this can also be made much faster than the current O(N)
        for start, stop in zip(self.starts, self.stops):
            if start <= value <= stop:
                return True
        return False


class SpikeTrain:
    """A set of spike times associated with an individual putative neuron.

    Parameters
    ----------
    samples : np.array(dtype=np.float64)
    fs : float, optional
        Sampling rate in Hz. If fs is passed as a parameter, then time is assumed to 
        be in sample numbers instead of actual time.
    support : EpochArray, optional
        EpochArray array on which spiketrain is defined. Default is [0, last spike] inclusive.
    label : str or None, optional
        Information pertaining to the source of the spiketrain.
    cell_type : str or other, optional
        Identified cell type indicator, e.g., 'pyr', 'int'.
    meta : dict
        Metadata associated with spiketrain.

    Attributes
    ----------
    time : np.array(dtype=np.float64)
        With shape (n_samples,). Always in seconds.
    samples : np.array(dtype=np.float64)
        With shape (n_samples,). Sample numbers corresponding to spike times, if available.
    support : EpochArray on which spiketrain is defined.
    n_spikes: integer
        Number of spikes in SpikeTrain.
    fs: float
        Sampling frequency (Hz).
    cell_type : str or other
        Identified cell type.
    label : str or None
        Information pertaining to the source of the spiketrain.
    meta : dict
        Metadata associated with spiketrain.
    """

    def __init__(self, samples, fs=None, support=None, label=None, cell_type=None, meta=None):
        samples = np.squeeze(samples)

        if samples.shape == (): #TODO: doesn't this mean it's empty?
            samples = samples[..., np.newaxis]

        if samples.ndim != 1:
            raise ValueError("samples must be a vector")

        if fs is not None:
            try:
                if fs <= 0:
                    raise ValueError("sampling rate must be positive")
            except:
                # why is this raised when above ValueError is raised as well?
                raise TypeError("sampling rate must be a scalar")

        if label is not None and not isinstance(label, str):
            raise ValueError("label must be a string")

        if fs is not None:
            time = samples / fs
        else:
            time = samples

        if len(samples) > 0:
            if support is None:
                self.support = EpochArray(np.array([0, samples[-1]]), fs=fs)
            else:
                # restrict spikes to only those within the spiketrain's
                # support:
                self.support = support
                indices = []
                for eptime in self.support.time:
                    t_start = eptime[0]
                    t_stop = eptime[1]
                    indices.append((time >= t_start) & (time <= t_stop))
                indices = np.any(np.column_stack(indices), axis=1)
                if np.count_nonzero(indices) < len(samples):
                    warnings.warn(
                        'ignoring spikes outside of spiketrain support')
                samples = samples[indices]
                time = time[indices]
        else: #TODO: we could have handled this earlier, right?
            self.support = EpochArray([])
            self.time = np.array([])

        self.samples = samples
        self.time = time

        self._fs = fs
        self.label = label
        self._cell_type = cell_type
        self._meta = meta

    def __repr__(self):
        if self.isempty:
            return "<empty SpikeTrain>"
        if self.fs is not None:
            fsstr = " at %s Hz" % self.fs
        else:
            fsstr = ""
        if self.label is not None:
            labelstr = " from %s" % self.label
        else:
            labelstr = ""
        if self.cell_type is not None:
            typestr = "[%s]" % self.cell_type
        else:
            typestr = ""

        return "<SpikeTrain%s: %s spikes%s>%s" % (typestr, self.n_spikes, fsstr, labelstr)

    def __getitem__(self, idx):
        if isinstance(idx, EpochArray):
            if idx.isempty:
                return SpikeTrain([])
            epoch = self.support.intersect(idx, boundaries=True)
            if epoch.isempty:
                return SpikeTrain([])
            indices = []
            for eptime in epoch.time:
                t_start = eptime[0]
                t_stop = eptime[1]
                indices.append((self.time >= t_start) & (self.time <= t_stop))
            indices = np.any(np.column_stack(indices), axis=1)
            return SpikeTrain(self.samples[indices],
                              fs=self.fs,
                              support=epoch,
                              label=self.label,
                              cell_type=self.cell_type,
                              meta=self.meta)
        elif isinstance(idx, int):
            try:
                epoch = EpochArray(
                    np.array([self.samples[idx], self.samples[idx]]), fs=self.fs, meta=self.meta)
            except: # index is out of bounds, so return an empty spiketrain
                epoch = EpochArray([])
                return SpikeTrain([], support=epoch)
            return SpikeTrain(self.samples[idx],
                              fs=self.fs,
                              support=epoch,
                              label=self.label,
                              cell_type=self.cell_type,
                              meta=self.meta)
        elif isinstance(idx, slice):
            start = idx.start
            if start is None:
                start = 0
            if start >= self.n_spikes:
                return SpikeTrain([],
                                  fs=self.fs,
                                  support=None,
                                  label=self.label,
                                  cell_type=self.cell_type,
                                  meta=self.meta)
            stop = idx.stop
            if stop is None:
                stop = -1
            else:
                stop = np.min(np.array([stop - 1, self.n_spikes - 1]))
            epoch = EpochArray(np.array(
                [self.samples[start], self.samples[stop]]), fs=self.fs, meta=self.meta)
            return SpikeTrain(self.samples[idx],
                              fs=self.fs,
                              support=epoch,
                              label=self.label,
                              cell_type=self.cell_type,
                              meta=self.meta)
        else:
            raise TypeError(
                'unsupported subsctipting type {}'.format(type(idx)))

    @property
    def n_spikes(self):
        """(int) The number of spikes."""
        return len(self.time)

    @property
    def isempty(self):
        """(bool) Empty SpikeTrain."""
        if len(self.time) == 0:
            empty = True
        else:
            empty = False
        return empty

    @property
    def issorted(self):
        """(bool) Sorted SpikeTrain."""

        from itertools import tee

        def pairwise(iterable):
            a, b = tee(iterable)
            next(b, None)
            return zip(a, b)

        def is_sorted(iterable, key=lambda a, b: a <= b):
            return all(key(a, b) for a, b in pairwise(iterable))

        return is_sorted(self.samples)

    @property
    def cell_type(self):
        """The neuron cell type."""
        if self._cell_type is None:
            warnings.warn("Cell type has not yet been specified!")
        return self._cell_type

    @cell_type.setter
    def cell_type(self, val):
        self._cell_type = val

    @property
    def meta(self):
        """Meta information associated with SpikeTrain."""
        if self._meta is None:
            warnings.warn("meta data is not available")
        return self._meta

    @meta.setter
    def meta(self, val):
        self._meta = val

    @property
    def fs(self):
        """(float) Sampling frequency."""
        if self._fs is None:
            warnings.warn("No sampling frequency has been specified!")
        return self._fs

    @fs.setter
    def fs(self, val):
        try:
            if val <= 0:
                pass
        except:
            raise TypeError("sampling rate must be a scalar")
        if val <= 0:
            raise ValueError("sampling rate must be positive")

        if self._fs != val:
            warnings.warn(
                "Sampling frequency has been updated! This will modify the spike times.")
        self._fs = val
        self.time = self.samples / val

    def time_slice(self, t_start, t_stop):
        """Creates a new nelpy.SpikeTrain corresponding to the time slice of
        the original between (and including) times t_start and t_stop. Setting
        either parameter to None uses infinite endpoints for the time interval.

        Parameters
        ----------
        spikes : nelpy.SpikeTrain
        t_start : float
        t_stop : float

        Returns
        -------
        sliced_spikes : nelpy.SpikeTrain
        """
        if t_start is None:
            t_start = -np.inf
        if t_stop is None:
            t_stop = np.inf

        if t_start > t_stop:
            raise ValueError("t_start cannot be greater than t_stop")

        indices = (self.time >= t_start) & (self.time <= t_stop)

        return self[indices]

    def time_slices(self, t_starts, t_stops):
        """Creates a new object corresponding to the time slice of
        the original between (and including) times t_start and t_stop. Setting
        either parameter to None uses infinite endpoints for the time interval.

        Parameters
        ----------
        spiketrain : nelpy.SpikeTrain
        t_starts : list of floats
        t_stops : list of floats

        Returns
        -------
        sliced_spiketrain : nelpy.SpikeTrain
        """

        # todo: check if any stops are before starts, like in EpochArray class
        if len(t_starts) != len(t_stops):
            raise ValueError("must have same number of start and stop times")

        indices = []
        for t_start, t_stop in zip(t_starts, t_stops):
            indices.append((self.time >= t_start) & (self.time <= t_stop))
        indices = np.any(np.column_stack(indices), axis=1)

        return self[indices]

    def shift(self, time_offset, fs=None):
        """Creates a new object corresponding to the original spike train, but
        shifted by time_offset (can be positive or negative).

        Parameters
        ----------
        spiketrain : nelpy.SpikeTrain
        time_offset : float
            Time offset, either in actual time (default) or in sample numbers if fs is specified.
        fs : float, optional
            Sampling frequency.

        Returns
        -------
        spiketrain : nelpy.SpikeTrain
        """
        warnings.warn("SpikeTrain.shift() has not been implemented yet!")
=======
#encoding : utf-8
"""This file contains the core nelpy object definitions:
 * EventArray
 * EpochArray
 * SpikeTrain and SpikeTrainArray
 * AnalogSignal and AnalogSignalArray
 * BinnedSpikeTrain and BinnedSpikeTrainArray
"""

# TODO: how should we organize our modules so that nelpy.objects.np does
# not shpw up, for example? If I type nelpy.object.<tab> I only want the
# actual objects to appear in the list.

from .utils import is_sorted

import warnings
import numpy as np
# from shapely.geometry import Point

########################################################################
# Helper functions
########################################################################

#----------------------------------------------------------------------#
#======================================================================#

# TODO: how should AnalogSignal handle its support? As an EpochArray?
# then what about binning issues? As explicit bin centers? As bin
# indices?
#
# it seems best to have a BinnedEpoch class, so that bin centers can be
# computed lazily when needed, and that duration etc. will be trivial,
# but we also really, REALLY need to be able to index AnalogSignal with
# a regular Epoch or EpochArray object, ...
#
# a nice finish to AnalogSignal would be to plot AnalogSignal on its
# support along with a smoothed version of it

### contested classes --- unclear whether these should exist or not:

# class Event
# class Epoch
# class Spike(Event)

########################################################################
# class EpochArray
########################################################################
class EpochArray:
    """An array of epochs, where each epoch has a start and stop time.

    Parameters
    ----------
    samples : np.array
        If shape (n_epochs, 1) or (n_epochs,), the start time for each
        epoch.
        If shape (n_epochs, 2), the start and stop times for each epoch.
    fs : float, optional
        Sampling rate in Hz. If fs is passed as a parameter, then time
        is assumed to be in sample numbers instead of actual time.
    duration : np.array, float, or None, optional
        The length of the epoch. If (float) then the same duration is
        assumed for every epoch.
    meta : dict, optional
        Metadata associated with spiketrain.

    Attributes
    ----------
    time : np.array
        The start and stop times for each epoch. With shape (n_epochs, 2).
    samples : np.array
        The start and stop samples for each epoch. With shape (n_epochs, 2).
    fs: float
        Sampling frequency (Hz).
    meta : dict
        Metadata associated with spiketrain.

    """

    def __init__(self, samples, fs=None, duration=None, meta=None):

        # if no samples were received, return an empty EpochArray:
        if len(samples) == 0:
            self.samples = np.array([])
            self.time = np.array([])
            self._fs = None
            self._meta = None
            return

        samples = np.squeeze(samples)

        # TODO: what exactly does this do? In which case is this useful?
        # I mean, the zero dim thing?
        if samples.ndim == 0:
            samples = samples[..., np.newaxis]

        if samples.ndim > 2:
            raise ValueError("samples must be a 1D or a 2D vector")

        # TODO: streamline empty Epoch checks similar to SpikeTrain init
        if fs is not None:
            try:
                if fs <= 0:
                    raise ValueError("sampling rate must be positive")
            except:
                # why is this raised when above ValueError is raised as well?
                raise TypeError("sampling rate must be a scalar")

        if duration is not None:
            duration = np.squeeze(duration).astype(float)
            if duration.ndim == 0:
                duration = duration[..., np.newaxis]

            if samples.ndim == 2 and duration.ndim == 1:
                raise ValueError(
                    "duration not allowed when using start and stop "
                    "times")

            if len(duration) > 1:
                if samples.ndim == 1 and samples.shape[0] != duration.shape[0]:
                    raise ValueError(
                        "must have same number of time and duration "
                        "samples"
                        )

            if samples.ndim == 1 and duration.ndim == 1:
                stop_epoch = samples + duration
                samples = np.hstack(
                    (samples[..., np.newaxis], stop_epoch[..., np.newaxis]))

        if samples.ndim == 1 and duration is None:
            samples = samples[..., np.newaxis]

        if samples.ndim == 2 and samples.shape[1] != 2:
            samples = np.hstack(
                (samples[0][..., np.newaxis], samples[1][..., np.newaxis]))

        if samples[:, 0].shape[0] != samples[:, 1].shape[0]:
            raise ValueError(
                "must have the same number of start and stop times")

        # TODO: what if start == stop? what will this break? This situation
        # can arise automatically when slicing a spike train with one or no
        # spikes, for example in which case the automatically inferred support
        # is a delta dirac
        if samples.ndim == 2 and np.any(samples[:, 1] - samples[:, 0] < 0):
            raise ValueError("start must be less than or equal to stop")

        # TODO: why not just sort in-place here? Why store sort_idx? Why do
        # we explicitly sort epoch samples, but not spike times?
        sort_idx = np.argsort(samples[:, 0])
        samples = samples[sort_idx]

        # TODO: already checked this; try to refactor
        if fs is not None:
            self.samples = samples
            self.time = samples / fs
        else:
            self.samples = samples
            self.time = self.samples

        self._fs = fs
        self._meta = meta

    def __repr__(self):
        if self.isempty:
            return "<empty EpochArray>"
        if self.n_epochs > 1:
            nstr = "%s epochs" % (self.n_epochs)
        else:
            nstr = "1 epoch"
        dstr = "totaling %s seconds" % self.duration
        return "<EpochArray: %s> %s" % (nstr, dstr)

    def __getitem__(self, idx):
        # TODO: add support for slices, ints, and EpochArrays

        if isinstance(idx, EpochArray):
            if idx.isempty:
                return EpochArray([])
            if idx.fs != self.fs:
                epoch = self.intersect(
                    epoch=EpochArray(idx.time*self.fs, fs=self.fs),
                    boundaries=True
                    )
            else:
                epoch = self.intersect(
                    epoch=idx,
                    boundaries=True
                    ) # what if fs of slicing epoch is different?
            if epoch.isempty:
                return EpochArray([])
            return epoch
        elif isinstance(idx, int):
            try:
                epoch = EpochArray(
                    np.array([self.samples[idx, :]]),
                    fs=self.fs,
                    meta=self.meta
                    )
                return epoch
            except: # index is out of bounds, so return an empty spiketrain
                raise IndexError # this signals iterators to stop...
                return EpochArray([])
        elif isinstance(idx, slice):
            start = idx.start
            if start is None:
                start = 0
            if start >= self.n_epochs:
                return EpochArray([])
            stop = idx.stop
            if stop is None:
                stop = -1
            else:
                stop = np.min(np.array([stop - 1, self.n_epochs - 1]))
            return EpochArray(
                np.array([self.samples[start:stop+1, :]]),
                fs=self.fs,
                meta=self.meta
                )
        else:
            raise TypeError(
                'unsupported subsctipting type {}'.format(type(idx)))

        return EpochArray([self.starts[idx], self.stops[idx]])

    @property
    def meta(self):
        """Meta data associated with SpikeTrain."""
        if self._meta is None:
            warnings.warn("meta data is not available")
        return self._meta

    @meta.setter
    def meta(self, val):
        self._meta = val

    @property
    def fs(self):
        """(float) Sampling frequency."""
        if self._fs is None:
            warnings.warn("No sampling frequency has been specified!")
        return self._fs

    @fs.setter
    def fs(self, val):
        try:
            if val <= 0:
                pass
        except:
            raise TypeError("sampling rate must be a scalar")
        if val <= 0:
            raise ValueError("sampling rate must be positive")

        if self._fs != val:
            warnings.warn(
                "Sampling frequency has been updated! This will "
                "modify the spike times."
                )
        self._fs = val
        self.time = self.samples / val

    @property
    def centers(self):
        """(np.array) The center of each epoch."""
        if self.isempty:
            return []
        return np.mean(self.time, axis=1)

    @property
    def durations(self):
        """(np.array) The duration of each epoch."""
        if self.isempty:
            return 0
        return self.time[:, 1] - self.time[:, 0]

    @property
    def duration(self):
        """(float) The total duration of the epoch array."""
        if self.isempty:
            return 0
        return np.array(self.time[:, 1] - self.time[:, 0]).sum()

    @property
    def starts(self):
        """(np.array) The start of each epoch."""
        if self.isempty:
            return []
        return self.time[:, 0]

    @property
    def _sampleStarts(self):
        """(np.array) The start of each epoch, in samples"""
        if self.isempty:
            return []
        return self.samples[:, 0]

    @property
    def start(self):
        """(np.array) The start of the first epoch."""
        if self.isempty:
            return []
        return self.time[:, 0][0]

    @property
    def _sampleStart(self):
        """(np.array) The start of the first epoch, in samples"""
        if self.isempty:
            return []
        return self.samples[:, 0][0]

    @property
    def stops(self):
        """(np.array) The stop of each epoch."""
        if self.isempty:
            return []
        return self.time[:, 1]

    @property
    def _sampleStops(self):
        """(np.array) The stop of each epoch, in samples"""
        if self.isempty:
            return []
        return self.samples[:, 1]

    @property
    def stop(self):
        """(np.array) The stop of the last epoch."""
        if self.isempty:
            return []
        return self.time[:, 1][-1]

    @property
    def _sampleStop(self):
        """(np.array) The stop of the first epoch, in samples"""
        return self.samples[:, 0][0]

    @property
    def n_epochs(self):
        """(int) The number of epochs."""
        if self.isempty:
            return 0
        return len(self.time[:, 0])

    @property
    def isempty(self):
        """(bool) Empty SpikeTrain."""
        return len(self.time) == 0

    def copy(self):
        """(EpochArray) Returns a copy of the current epoch array."""
        new_starts = np.array(self._sampleStarts)
        new_stops = np.array(self._sampleStops)
        return EpochArray(
            new_starts,
            duration=new_stops - new_starts,
            fs=self.fs,
            meta=self.meta
            )

    def intersect(self, epoch, boundaries=True, meta=None):
        """Finds intersection (overlap) between two sets of epoch arrays.
        Sampling rates can be different.
        Parameters
        ----------
        epoch : nelpy.EpochArray
        boundaries : bool
            If True, limits start, stop to epoch start and stop.
        meta : dict, optional
            New dictionary of meta data for epoch ontersection.
        Returns
        -------
        intersect_epochs : nelpy.EpochArray
        """
        if self.isempty or epoch.isempty:
            warnings.warn('epoch intersection is empty')
            return EpochArray([], duration=[], meta=meta)

        new_starts = []
        new_stops = []
        epoch_a = self.copy().merge()
        epoch_b = epoch.copy().merge()

        for aa in epoch_a.time:
            for bb in epoch_b.time:
                if (aa[0] <= bb[0] < aa[1]) and (aa[0] < bb[1] <= aa[1]):
                    new_starts.append(bb[0])
                    new_stops.append(bb[1])
                elif (aa[0] < bb[0] < aa[1]) and (aa[0] < bb[1] > aa[1]):
                    new_starts.append(bb[0])
                    if boundaries:
                        new_stops.append(aa[1])
                    else:
                        new_stops.append(bb[1])
                elif (aa[0] > bb[0] < aa[1]) and (aa[0] < bb[1] < aa[1]):
                    if boundaries:
                        new_starts.append(aa[0])
                    else:
                        new_starts.append(bb[0])
                    new_stops.append(bb[1])
                elif (aa[0] >= bb[0] < aa[1]) and (aa[0] < bb[1] >= aa[1]):
                    if boundaries:
                        new_starts.append(aa[0])
                        new_stops.append(aa[1])
                    else:
                        new_starts.append(bb[0])
                        new_stops.append(bb[1])

        if not boundaries:
            new_starts = np.unique(new_starts)
            new_stops = np.unique(new_stops)

        if self.fs != epoch.fs:
            warnings.warn(
                "sampling rates are different; intersecting along "
                "time only and throwing away fs"
                )
            return EpochArray(
                np.hstack(
                    [np.array(new_starts)[..., np.newaxis],
                     np.array(new_stops)[..., np.newaxis]]
                    ),
                fs=None,
                meta=meta
                )
        elif self.fs is None:
            return EpochArray(
                np.hstack(
                    [np.array(new_starts)[..., np.newaxis],
                     np.array(new_stops)[..., np.newaxis]]
                    ),
                fs=None,
                meta=meta
                )
        else:
            return EpochArray(
                np.hstack(
                    [np.array(new_starts)[..., np.newaxis],
                     np.array(new_stops)[..., np.newaxis]])*self.fs,
                fs=self.fs,
                meta=meta
                )

    def merge(self, gap=0.0):
        """Merges epochs that are close or overlapping.
        Parameters
        ----------
        gap : float, optional
            Amount (in time) to consider epochs close enough to merge.
            Defaults to 0.0 (no gap).
        Returns
        -------
        merged_epochs : nelpy.EpochArray
        """
        if self.isempty:
            return self

        if gap < 0:
            raise ValueError("gap cannot be negative")

        epoch = self.copy()

        if self.fs is not None:
            gap = gap * self.fs

        stops = epoch._sampleStops[:-1] + gap
        starts = epoch._sampleStarts[1:]
        to_merge = (stops - starts) >= 0

        new_starts = [epoch._sampleStarts[0]]
        new_stops = []

        next_stop = epoch._sampleStops[0]
        for i in range(epoch.time.shape[0] - 1):
            this_stop = epoch._sampleStops[i]
            next_stop = max(next_stop, this_stop)
            if not to_merge[i]:
                new_stops.append(next_stop)
                new_starts.append(epoch._sampleStarts[i + 1])

        new_stops.append(epoch._sampleStops[-1])

        new_starts = np.array(new_starts)
        new_stops = np.array(new_stops)

        return EpochArray(
            new_starts,
            duration=new_stops - new_starts,
            fs=self.fs,
            meta=self.meta
            )

    def expand(self, amount, direction='both'):
        """Expands epoch by the given amount.
        Parameters
        ----------
        amount : float
            Amount (in time) to expand each epoch.
        direction : str
            Can be 'both', 'start', or 'stop'. This specifies
            which direction to resize epoch.
        Returns
        -------
        expanded_epochs : nelpy.EpochArray
        """
        if direction == 'both':
            resize_starts = self.time[:, 0] - amount
            resize_stops = self.time[:, 1] + amount
        elif direction == 'start':
            resize_starts = self.time[:, 0] - amount
            resize_stops = self.time[:, 1]
        elif direction == 'stop':
            resize_starts = self.time[:, 0]
            resize_stops = self.time[:, 1] + amount
        else:
            raise ValueError(
                "direction must be 'both', 'start', or 'stop'")

        return EpochArray(
            np.hstack((
                resize_starts[..., np.newaxis],
                resize_stops[..., np.newaxis]
                ))
            )

    def shrink(self, amount, direction='both'):
        """Shrinks epoch by the given amount.
        Parameters
        ----------
        amount : float
            Amount (in time) to shrink each epoch.
        direction : str
            Can be 'both', 'start', or 'stop'. This specifies
            which direction to resize epoch.
        Returns
        -------
        shrinked_epochs : nelpy.EpochArray
        """
        both_limit = min(self.durations / 2)
        if amount > both_limit and direction == 'both':
            raise ValueError("shrink amount too large")

        single_limit = min(self.durations)
        if amount > single_limit and direction != 'both':
            raise ValueError("shrink amount too large")

        return self.expand(-amount, direction)

    def join(self, epoch, meta=None):
        """Combines [and merges] two sets of epochs. Epochs can have
        different sampling rates.

        Parameters
        ----------
        epoch : nelpy.EpochArray
        meta : dict, optional
            New meta data dictionary describing the joined epochs.

        Returns
        -------
        joined_epochs : nelpy.EpochArray
        """

        if self.isempty:
            return epoch
        if epoch.isempty:
            return self

        if self.fs != epoch.fs:
            warnings.warn(
                "sampling rates are different; joining along time "
                "only and throwing away fs"
                )
            join_starts = np.concatenate(
                (self.time[:, 0], epoch.time[:, 0]))
            join_stops = np.concatenate(
                (self.time[:, 1], epoch.time[:, 1]))
            #TODO: calling merge() just once misses some instances.
            # I haven't looked carefully enough to know which edge cases
            # these are...
            # merge() should therefore be checked!
            # return EpochArray(join_starts, fs=None, 
            # duration=join_stops - join_starts, meta=meta).merge()
            # .merge()
            return EpochArray(
                join_starts,
                fs=None,
                duration=join_stops - join_starts,
                meta=meta
                )
        else:
            join_starts = np.concatenate(
                (self.samples[:, 0], epoch.samples[:, 0]))
            join_stops = np.concatenate(
                (self.samples[:, 1], epoch.samples[:, 1]))

        # return EpochArray(join_starts, fs=self.fs, duration=
        # join_stops - join_starts, meta=meta).merge().merge()
        return EpochArray(
            join_starts,
            fs=self.fs,
            duration=join_stops - join_starts,
            meta=meta
            )

    def contains(self, value):
        """Checks whether value is in any epoch.

        Parameters
        ----------
        epochs: nelpy.EpochArray
        value: float or int

        Returns
        -------
        boolean

        """
        # TODO: consider vectorizing this loop, which should increase
        # speed, but also greatly increase memory? Alternatively, if we
        # could assume something about epochs being sorted, this can
        # also be made much faster than the current O(N)
        for start, stop in zip(self.starts, self.stops):
            if start <= value <= stop:
                return True
        return False
#----------------------------------------------------------------------#
#======================================================================#


########################################################################
# class EventArray
########################################################################
class EventArray:
    """Class description.

    Parameters
    ----------
    samples : np.array
        If shape (n_epochs, 1) or (n_epochs,), the start time for each 
        epoch.
        If shape (n_epochs, 2), the start and stop times for each epoch.
    fs : float, optional
        Sampling rate in Hz. If fs is passed as a parameter, then time 
        is assumed to be in sample numbers instead of actual time.

    Attributes
    ----------
    time : np.array
        The start and stop times for each epoch. With shape (n_epochs, 2).
    """

    def __init__(self, *, samples, fs=None, duration=None, meta=None):

        # if no samples were received, return an empty EpochArray:
        if len(samples) == 0:
            self.samples = np.array([])
            self.time = np.array([])
            self._fs = None
            self._meta = None
            return

        self._fs = fs
        self._meta = meta

    def __repr__(self):
        if self.isempty:
            return "<empty EventArray>"
        # return "<EventArray: %s> %s" % (nstr, dstr)
        return "<EventArray"

    def __getitem__(self, idx):
        raise NotImplementedError(
            'EventArray.__getitem__ not implemented yet')

    @property 
    def isempty(self):
        """(bool) Empty EventArray."""
        raise NotImplementedError(
            'EventArray.isempty not implemented yet')
#----------------------------------------------------------------------#
#======================================================================#


########################################################################
# class AnalogSignal
########################################################################
class AnalogSignal:
    """A continuous, analog signal, with a regular sampling rate.

    Parameters
    ----------
    data : np.array
    time : np.array

    Attributes
    ----------
    data : np.array
        With shape (n_samples, dimensionality).
    time : np.array
        With shape (n_samples,).

    """
    def __init__(self, *, time, data):
        data = np.squeeze(data).astype(float)
        time = np.squeeze(time).astype(float)

        if time.ndim == 0:
            time = time[..., np.newaxis]
            data = data[np.newaxis, ...]

        if time.ndim != 1:
            raise ValueError("time must be a vector")

        if data.ndim == 1:
            data = data[..., np.newaxis]

        if data.ndim > 2:
            raise ValueError("data must be vector or 2D array")
        if data.shape[0] != data.shape[1] and time.shape[0] == data.shape[1]:
            warnings.warn("data should be shape (timesteps, dimensionality); "
                          "got (dimensionality, timesteps). Correcting...")
            data = data.T
        if time.shape[0] != data.shape[0]:
            raise ValueError(
                "must have same number of time and data samples")

        self.data = data
        self.time = time

    def __getitem__(self, idx):
        return AnalogSignal(data=self.data[idx], time=self.time[idx])

    @property
    def dimensions(self):
        """(int) Dimensionality of data attribute."""
        return self.data.shape[1]

    @property
    def n_samples(self):
        """(int) Number of samples."""
        return self.time.size

    @property
    def isempty(self):
        """(bool) Empty AnalogSignal."""
        return len(self.time) == 0

    def time_slice(self, t_start, t_stop):
        """Creates a new object corresponding to the time slice of
        the original between (and including) times t_start and t_stop.
        Setting either parameter to None uses infinite endpoints for the
        time interval.

        Parameters
        ----------
        analogsignal : nelpy.AnalogSignal
        t_start : float
        t_stop : float

        Returns
        -------
        sliced_analogsignal : nelpy.AnalogSignal
        """
        if t_start is None:
            t_start = -np.inf
        if t_stop is None:
            t_stop = np.inf

        indices = (self.time >= t_start) & (self.time <= t_stop)

        return self[indices]


    def time_slices(self, t_starts, t_stops):
        """Creates a new object corresponding to the time slice of
        the original between (and including) times t_start and t_stop.
        Setting either parameter to None uses infinite endpoints for the
        time interval.

        Parameters
        ----------
        analogsignal : nelpy.AnalogSignal
        t_starts : list of floats
        t_stops : list of floats

        Returns
        -------
        sliced_analogsignal : nelpy.AnalogSignal
        """
        if len(t_starts) != len(t_stops):
            raise ValueError(
                "must have same number of start and stop times")

        indices = []
        for t_start, t_stop in zip(t_starts, t_stops):
            indices.append((self.time >= t_start) & (self.time <= t_stop))
        indices = np.any(np.column_stack(indices), axis=1)

        return self[indices]
#----------------------------------------------------------------------#
#======================================================================#


########################################################################
# class AnalogSignalArray
########################################################################
class AnalogSignalArray:
    """Class description.

    Parameters
    ----------
    samples : np.array
        If shape (n_epochs, 1) or (n_epochs,), the start time for each 
        epoch.
        If shape (n_epochs, 2), the start and stop times for each epoch.
    fs : float, optional
        Sampling rate in Hz. If fs is passed as a parameter, then time 
        is assumed to be in sample numbers instead of actual time.

    Attributes
    ----------
    time : np.array
        The start and stop times for each epoch. With shape (n_epochs, 2).
    """

    def __init__(self, *, samples, fs=None, duration=None, meta=None):

        # if no samples were received, return an empty EpochArray:
        if len(samples) == 0:
            self.samples = np.array([])
            self.time = np.array([])
            self._fs = None
            self._meta = None
            return

        self._fs = fs
        self._meta = meta

    def __repr__(self):
        if self.isempty:
            return "<empty AnalogSignalArray"
        # return "<AnalogSignalArray: %s> %s" % (nstr, dstr)
        return "<AnalogSignalArray"

    def __getitem__(self, idx):
        raise NotImplementedError(
            'AnalogSignalArray.__getitem__ not implemented yet')

    @property
    def isempty(self):
        """(bool) Empty AnalogSignalArray."""
        raise NotImplementedError(
            'AnalogSignalArray.isempty not implemented yet')
#----------------------------------------------------------------------#
#======================================================================#


########################################################################
# class SpikeTrain
########################################################################
class SpikeTrain:
    """A set of action potential (spike) times of a putative unit/neuron.

    Parameters
    ----------
    samples : np.array(dtype=np.float64)
    fs : float, optional
        Sampling rate in Hz. If fs is passed as a parameter, then time
        is assumed to be in sample numbers instead of actual time.
    support : EpochArray, optional
        EpochArray array on which spiketrain is defined.
        Default is [0, last spike] inclusive.
    label : str or None, optional
        Information pertaining to the source of the spiketrain.
    cell_type : str or other, optional
        Identified cell type indicator, e.g., 'pyr', 'int'.
    meta : dict
        Metadata associated with spiketrain.

    Attributes
    ----------
    time : np.array(dtype=np.float64)
        With shape (n_samples,). Always in seconds.
    samples : np.array(dtype=np.float64)
        With shape (n_samples,). Sample numbers corresponding to spike
        times, if available.
    support : EpochArray on which spiketrain is defined.
    n_spikes: integer
        Number of spikes in SpikeTrain.
    fs: float
        Sampling frequency (Hz).
    cell_type : str or other
        Identified cell type.
    label : str or None
        Information pertaining to the source of the spiketrain.
    meta : dict
        Metadata associated with spiketrain.
    """

    def __init__(self, samples, *, fs=None, support=None, label=None,
                 cell_type=None, meta=None):

        samples = np.squeeze(samples)

        if samples.shape == (): #TODO: doesn't this mean it's empty?
            samples = samples[..., np.newaxis]

        if samples.ndim != 1:
            raise ValueError("samples must be a vector")

        # if no spike times are given, return an empty spiketrain:
        if len(samples) == 0:
            self._emptySpikeTrain()
            return

        # set initial fs to None
        self._fs = None
        # then attempt to update the fs; this does input validation:
        self.fs = fs

        # if a sampling rate was given, relate time to samples using fs:
        if fs is not None:
            time = samples / fs
        else:
            time = samples

        if label is not None and not isinstance(label, str):
            raise ValueError("label must be a string")

        # set self.samples and self.time before restricting to support:
        self.time = time
        self.samples = samples

        # determine spiketrain array support:
        if support is None:
            self.support = EpochArray(np.array([0, samples[-1]]), fs=fs)
            # in the above, there's no reason to restrict to support
        else:
            # restrict spikes to only those within the spiketrain
            # array's support:
            self.support = support
            self._restrict_to_epoch_array()

        self.label = label
        self._cell_type = cell_type
        self._meta = meta

    def _restrict_to_epoch_array(self, *, epocharray=None, update=True):
        """Restrict self.time and self.samples to an EpochArray. If no
        EpochArray is specified, self.support is used.

        Parameters
        ----------
        epocharray : EpochArray, optional
            EpochArray on which to restrict SpikeTrain. Default is
            self.support
        update: bool, optional
            Overwrite self.support with epocharray if True (default).
        """
        if epocharray is None:
            epocharray = self.support
            update = False  # support did not change; no need to update

        indices = []
        for eptime in epocharray.time:
            t_start = eptime[0]
            t_stop = eptime[1]
            indices.append((self.time >= t_start) & (self.time <= t_stop))
        indices = np.any(np.column_stack(indices), axis=1)
        if np.count_nonzero(indices) < len(self.time):
            warnings.warn(
                'ignoring spikes outside of spiketrain support')
        self.samples = self.samples[indices]
        self.time = self.time[indices]
        if update:
            self.support = epocharray

    def _emptySpikeTrain(self):
        """empty all the instance attributes for an empty object."""
        self.samples = np.array([])
        self.time = np.array([])
        self.support = EpochArray([])
        self.label = None
        self._fs = None
        self._cell_type = None
        self._meta = None
        return

    def __repr__(self):
        if self.isempty:
            return "<empty SpikeTrain>"
        if self.fs is not None:
            fsstr = " at %s Hz" % self.fs
        else:
            fsstr = ""
        if self.label is not None:
            labelstr = " from %s" % self.label
        else:
            labelstr = ""
        if self.cell_type is not None:
            typestr = "[%s]" % self.cell_type
        else:
            typestr = ""

        return "<SpikeTrain%s: %s spikes%s>%s" % (
            typestr, self.n_spikes, fsstr, labelstr)

    def __getitem__(self, idx):
        if isinstance(idx, EpochArray):
            if idx.isempty:
                return SpikeTrain([])
            epoch = self.support.intersect(idx, boundaries=True)
            if epoch.isempty:
                return SpikeTrain([])
            indices = []
            for eptime in epoch.time:
                t_start = eptime[0]
                t_stop = eptime[1]
                indices.append(
                    (self.time >= t_start) & (self.time <= t_stop)
                    )
            indices = np.any(np.column_stack(indices), axis=1)
            return SpikeTrain(self.samples[indices],
                              fs=self.fs,
                              support=epoch,
                              label=self.label,
                              cell_type=self.cell_type,
                              meta=self.meta)
        elif isinstance(idx, int):
            try:
                epoch = EpochArray(
                    np.array([self.samples[idx], self.samples[idx]]),
                    fs=self.fs,
                    meta=self.meta
                    )
            except: # index out of bounds, so return an empty spiketrain
                epoch = EpochArray([])
                return SpikeTrain([], support=epoch)
            return SpikeTrain(
                self.samples[idx],
                fs=self.fs,
                support=epoch,
                label=self.label,
                cell_type=self.cell_type,
                meta=self.meta
                )
        elif isinstance(idx, slice):
            # TODO: add step functionality
            start = idx.start
            if start is None:
                start = 0
            if start >= self.n_spikes:
                return SpikeTrain(
                    [],
                    fs=self.fs,
                    support=None,
                    label=self.label,
                    cell_type=self.cell_type,
                    meta=self.meta
                    )
            stop = idx.stop
            if stop is None:
                stop = -1
            else:
                stop = np.min(np.array([stop - 1, self.n_spikes - 1]))
            epoch = EpochArray(
                np.array([self.samples[start], self.samples[stop]]),
                fs=self.fs,
                meta=self.meta
                )
            return SpikeTrain(
                self.samples[idx],
                fs=self.fs,
                support=epoch,
                label=self.label,
                cell_type=self.cell_type,
                meta=self.meta
                )
        else:
            raise TypeError(
                'unsupported subsctipting type {}'.format(type(idx)))

    def bin(self, *, ds=None):
        """Bin spiketrain."""
        return BinnedSpikeTrain(self, ds=ds)

    @property
    def n_active(self):
        """Number of active units per epoch with shape (n_epochs,)."""
        return np.array([self[ep].n_spikes for ep in self.support])

    @property
    def n_spikes(self):
        """(int) The number of spikes."""
        return len(self.time)

    @property
    def isempty(self):
        """(bool) Empty SpikeTrain."""
        return len(self.time) == 0

    @property
    def issorted(self):
        """(bool) Sorted SpikeTrain."""
        return is_sorted(self.samples)

    @property
    def cell_type(self):
        """The neuron cell type."""
        if self._cell_type is None:
            warnings.warn("Cell type has not yet been specified!")
        return self._cell_type

    @cell_type.setter
    def cell_type(self, val):
        self._cell_type = val

    @property
    def meta(self):
        """Meta information associated with SpikeTrain."""
        if self._meta is None:
            warnings.warn("meta data is not available")
        return self._meta

    @meta.setter
    def meta(self, val):
        self._meta = val

    @property
    def fs(self):
        """(float) Sampling frequency."""
        if self._fs is None:
            warnings.warn("No sampling frequency has been specified!")
        return self._fs

    @fs.setter
    def fs(self, val):
        if self._fs == val:
            return
        try:
            if val <= 0:
                pass
        except:
            raise TypeError("sampling rate must be a scalar")
        if val <= 0:
            raise ValueError("sampling rate must be positive")

        # if it is the first time that a sampling rate is set, do not
        # modify anything except for self._fs:
        if self._fs is None:
            pass
        else:
            warnings.warn(
                "Sampling frequency has been updated! This will "
                "modify the spike times."
                )
            self.time = self.samples / val
        self._fs = val

    def time_slice(self, t_start, t_stop):
        """Creates a new nelpy.SpikeTrain corresponding to the time
        slice of the original between (and including) times t_start and
        t_stop. Setting either parameter to None uses infinite endpoints
        for the time interval.

        Parameters
        ----------
        spikes : nelpy.SpikeTrain
        t_start : float
        t_stop : float

        Returns
        -------
        sliced_spikes : nelpy.SpikeTrain
        """
        if t_start is None:
            t_start = -np.inf
        if t_stop is None:
            t_stop = np.inf

        if t_start > t_stop:
            raise ValueError("t_start cannot be greater than t_stop")

        indices = (self.time >= t_start) & (self.time <= t_stop)

        warnings.warn(
            "Shouldn't use this function anymore! Now use slicing or "
            "epoch-based indexing instead.",
            DeprecationWarning
            )

        return self[indices]

    def time_slices(self, t_starts, t_stops):
        """Creates a new object corresponding to the time slice of
        the original between (and including) times t_start and t_stop.
        Setting either parameter to None uses infinite endpoints for the
        time interval.

        Parameters
        ----------
        spiketrain : nelpy.SpikeTrain
        t_starts : list of floats
        t_stops : list of floats

        Returns
        -------
        sliced_spiketrain : nelpy.SpikeTrain
        """

        # TODO: check if any stops are before starts, like in EpochArray class
        if len(t_starts) != len(t_stops):
            raise ValueError(
                "must have same number of start and stop times")

        indices = []
        for t_start, t_stop in zip(t_starts, t_stops):
            indices.append(
                (self.time >= t_start) & (self.time <= t_stop)
                )
        indices = np.any(np.column_stack(indices), axis=1)

        warnings.warn(
            "Shouldn't use this function anymore! Now use slicing or "
            "epoch-based indexing instead.",
             DeprecationWarning
            )

        return self[indices]

    def shift(self, time_offset, fs=None):
        """Creates a new object corresponding to the original spike 
        train, but shifted by time_offset (can be positive or negative).

        Parameters
        ----------
        spiketrain : nelpy.SpikeTrain
        time_offset : float
            Time offset, either in actual time (default) or in sample 
            numbers if fs is specified.
        fs : float, optional
            Sampling frequency.

        Returns
        -------
        spiketrain : nelpy.SpikeTrain
        """
        raise NotImplementedError(
            "SpikeTrain.shift() has not been implemented yet!")
########################################################################
########################################################################


########################################################################
# class SpikeTrainArray
########################################################################
class SpikeTrainArray:
    """A multiunit spiketrain array with shared support.

    Parameters
    ----------
    samples : array (of length n_units) of np.array(dtype=np.float64)
        containing spike times in in seconds (unless fs=None).
    fs : float, optional
        Sampling rate in Hz. If fs is passed as a parameter, then time
        is assumed to be in sample numbers instead of actual time.
    support : EpochArray, optional
        EpochArray on which spiketrains are defined.
        Default is [0, last spike] inclusive.
    label : str or None, optional
        Information pertaining to the source of the spiketrain array.
    cell_type : list (of length n_units) of str or other, optional
        Identified cell type indicator, e.g., 'pyr', 'int'.
    meta : dict
        Metadata associated with spiketrain array.

    Attributes
    ----------
    time : array of np.array(dtype=np.float64) spike times in seconds.
        Array of length n_units, each entry with shape (n_samples,)
    samples : list of np.array(dtype=np.float64) spike times in samples.
        Array of length n_units, each entry with shape (n_samples,)
    support : EpochArray on which spiketrain array is defined.
    n_spikes: np.array(dtype=np.int) of shape (n_units,)
        Number of spikes in each unit.
    fs: float
        Sampling frequency (Hz).
    cell_types : np.array of str or other
        Identified cell type for each unit.
    label : str or None
        Information pertaining to the source of the spiketrain.
    meta : dict
        Metadata associated with spiketrain.
    """

    def __init__(self, samples, *, fs=None, support=None, label=None,
                 cell_types=None, meta=None):

        # if no samples were received, return an empty SpikeTrainArray:
        if len(samples) == 0:
            self._emptySpikeTrainArray()
            return

        # standardize input so that a list of lists is converted to an
        # array of arrays:
        sampleArray = np.array([np.array(st) for st in samples])

        # if only empty samples were received, return an empty
        # SpikeTrainArray:
        if np.sum([len(st) for st in sampleArray]) == 0:
            self._emptySpikeTrainArray()
            return

        # set initial fs to None
        self._fs = None
        # then attempt to update the fs; this does input validation:
        self.fs = fs

        # if a sampling rate was given, relate time to samples using fs:
        if fs is not None:
            time = sampleArray / fs
        else:
            time = sampleArray

        # set self.samples and self.time before restricting to support:
        self.time = time
        self.samples = sampleArray

        # determine spiketrain array support:
        if support is None:
            # first_st = np.array([unit[0] for unit in sampleArray]).min()
            # BUG: if spiketrain is empty np.array([]) then unit[-1]
            # raises an error in the following:
            # FIX: list[-1] raises an IndexError for an empty list,
            # whereas list[-1:] returns an empty list.
            last_st = np.array([unit[-1:] for unit in sampleArray]).max()
            self.support = EpochArray(np.array([0, last_st]), fs=fs)
            # in the above, there's no reason to restrict to support
        else:
            # restrict spikes to only those within the spiketrain
            # array's support:
            self.support = support
            self._restrict_to_epoch_array()

        self.label = label
        self._cell_types = cell_types
        self._meta = meta

    def _restrict_to_epoch_array(self, *, epocharray=None, update=True):
        """Restrict self.time and self.samples to an EpochArray. If no
        EpochArray is specified, self.support is used.

        Parameters
        ----------
        epocharray : EpochArray, optional
            EpochArray on which to restrict SpikeTrainArray. Default is
            self.support
        update: bool, optional
            Overwrite self.support with epocharray if True (default).
        """
        if epocharray is None:
            epocharray = self.support
            update = False  # support did not change; no need to update

        for unit, st_time in enumerate(self.time):
            indices = []
            for eptime in epocharray.time:
                t_start = eptime[0]
                t_stop = eptime[1]
                indices.append((st_time >= t_start) & (st_time <= t_stop))
            indices = np.any(np.column_stack(indices), axis=1)
            if np.count_nonzero(indices) < len(st_time):
                warnings.warn(
                    'ignoring spikes outside of spiketrain support')
            self.samples[unit] = self.samples[unit][indices]
            self.time[unit] = self.time[unit][indices]
        if update:
            self.support = epocharray

    def _emptySpikeTrainArray(self):
        """empty all the instance attributes for an empty object."""
        self.samples = np.array([])
        self.time = np.array([])
        self.support = EpochArray([])
        self.label = None
        self._fs = None
        self._cell_types = None
        self._meta = None
        return

    def __repr__(self):
        if self.isempty:
            return "<empty SpikeTrainArray>"
        if self.fs is not None:
            fsstr = " at %s Hz" % self.fs
        else:
            fsstr = ""
        if self.label is not None:
            labelstr = " from %s" % self.label
        else:
            labelstr = ""
        numstr = " %s units" % self.n_units
        return "<SpikeTrainArray:%s>%s%s" % (numstr, fsstr, labelstr)

    def __getitem__(self, idx):
        # TODO: allow indexing of form sta[1:5,4] so that the STs of
        # epochs 1 to 5 (exlcusive) are returned, for neuron id 4.
        raise NotImplementedError(
            'SpikeTrainArray.__getitem__ not implemented yet')

    def bin(self, *, ds=None):
        """Bin spiketrain array."""
        return BinnedSpikeTrainArray(self, ds=ds)

    @property
    def n_units(self):
        """(int) The number of units."""
        return len(self.time)

    @property
    def n_spikes(self):
        """(np.array) The number of spikes in each unit."""
        if self.isempty:
            return 0
        return np.array([len(unit) for unit in self.time])

    @property
    def n_active(self):
        """Number of active units per epoch with shape (n_epochs,)."""
        raise NotImplementedError(
            'SpikeTrainArray.n_active not implemented yet')

    @property
    def isempty(self):
        """(bool) Empty SpikeTrainArray."""
        return np.sum([len(st) for st in self.time]) == 0

    @property
    def issorted(self):
        """(bool) Sorted SpikeTrainArray."""
        return np.array(
            [is_sorted(spiketrain) for spiketrain in self.samples]
            ).all()

    @property
    def cell_types(self):
        """The neuron cell type."""
        raise NotImplementedError(
            'SpikeTrainArray.cell_types not implemented yet')
        if self._cell_types is None:
            warnings.warn("Cell types have not yet been specified!")
        return self._cell_types

    @cell_types.setter
    def cell_types(self, val):
        raise NotImplementedError(
            'SpikeTrainArray.cell_types(setter) not implemented yet')
        self._cell_types = val

    @property
    def meta(self):
        """Meta information associated with SpikeTrainArray."""
        if self._meta is None:
            warnings.warn("meta data is not available")
        return self._meta

    @meta.setter
    def meta(self, val):
        self._meta = val

    @property
    def fs(self):
        """(float) Sampling frequency."""
        if self._fs is None:
            warnings.warn("No sampling frequency has been specified!")
        return self._fs

    @fs.setter
    def fs(self, val):
        if self._fs == val:
            return
        try:
            if val <= 0:
                pass
        except:
            raise TypeError("sampling rate must be a scalar")
        if val <= 0:
            raise ValueError("sampling rate must be positive")

        # if it is the first time that a sampling rate is set, do not
        # modify anything except for self._fs:
        if self._fs is None:
            pass
        else:
            warnings.warn(
                "Sampling frequency has been updated! This will "
                "modify the spike times."
                )
            self.time = self.samples / val
        self._fs = val
#----------------------------------------------------------------------#
#======================================================================#


########################################################################
# class BinnedSpikeTrain
########################################################################
class BinnedSpikeTrain:
    """A set of binned action potential (spike) times of a putative unit
    (neuron).

    Parameters
    ----------
    spiketrain : nelpy.SpikeTrain
        The spiketrain to bin.
    ds : float, optional
        Bin size (width) in seconds. Default is 0.625 seconds, which
        corresponds to half of a typical rodent theta cycle.

    Attributes
    ----------
    ds : float
        Bin width, in seconds.
    centers : np.array
        The centers of the bins. With shape (n_bins, 1).
    data : np.array
    bins : np.array
        The edges of the bins. With shape (??? depends on n_epochs).
        # TODO: check what is the format that numpy takes.
        Also, consider making this an EventArray, so that the bins can
        easily be overlayed on plots.
    support : nelpy.EpochArray on which binned spiketrain is defined.
    _binnedSupport : np.array of shape (n_epochs, 2) with the start and
        stop bin index associated w each epoch.
    """

    # TODO: considerations.
    #
    # We need an efficient data representation: consider a case where we
    # have a support of [0,1] U [9999,10000]. In this case, we do not
    # want to (needlessly) allocate space for all the bins in [1,9999].
    # So a better approach might be to intelligently pre-compute the bin
    # edges before binning. Bins should also be such that they
    # completely enclose all epochs in the spiketrain's support.
    #
    # For example, with 0.5 second bins, and a spiketrain
    # [0.8, 0.9 1.2 1.8 2.4 2.51] with support [0.8, 2.51] we would need
    # bins 0.5--3.0 (left- to right-edge), that is,
    # [0.5,1.0) U [1.0,1.5) U [1.5,2.0) U [2.5,3.0).
    #
    # In the first example, with a 5 second bin, we'd need
    # [0,5) U [9995,10000) U [10000,10005), and NOT simply
    # [0,5) U [9999,10004) because such an approach can cause lots of
    # headaches down the road.
    #
    # Now implementation-wise: should we store the numpy arrays
    # separately for each epoch? Should we have only one array, but keep
    # track of the bin centers (most useful for plotting and other
    # analysis) and the True support epochs? How about slicing and
    # indexing? If we index a BinnedSpikeTrain with an EpochArray, then
    # we should get only those bins back that fall in the intersection
    # of the BinnedSpikeTrain's support and the indexing EpochArray. If
    # we slice, should we slice by bins, or by epochs? I am still
    # leaning towards slicing by epoch, so that BinnedSpikeTrain[2:5]
    # will return binned data corresponding to epochs 2,3 and 4.
    #
    # It is also possible that the best hing to do is to have a dynamic
    # representation, where one option is to store an array of bin
    # centers, and another is to store compact representations
    # (start, stop)-tuples for each bin epoch. This might save a lot of
    # memory for large, contiguous segments, but it may be painfully
    # slow for cases with lots of short epochs. For now, I think I will
    # simply do the expanded (non-compact) representation.
    #
    # Also, should a BinnedSpikeTrain keep an unbinned copy of the
    # associated SpikeTrain? That way we can re-bin and maybe do some
    # interesting things, but it may also be pretty wasteful space
    # (memory) wise...?

    def __init__(self, spiketrain, *, ds=None):
        # by default, the support of the binned spiketrain will be
        # inherited from spiketrain

        if not isinstance(spiketrain, SpikeTrain):
            raise TypeError(
                'spiketrain must be a nelpy.SpikeTrain object.')

        self._ds = None
        self._centers = np.array([])

        if ds is None:
            warnings.warn('no bin size was given, assuming 62.5 ms')
            ds = 0.0625

        # TODO: this is not a good empty object to return; fix it!
        # if no samples were received, return an empty BinnedSpikeTrain:
        if spiketrain.isempty:
            self.ds = ds
            return

        self._spiketrain = spiketrain # TODO: remove this if we don't need it, or decide that it's too wasteful
        self._support = spiketrain.support
        self.ds = ds

        self._bin_spikes(
            spiketrain=spiketrain,
            epochArray=self.support,
            ds=ds
            )

    def __repr__(self):
        if self.isempty:
            return "<empty BinnedSpikeTrain>"
        if self.n_bins == 1:
            bstr = " {} bin of width {} ms".format(self.n_bins, self.ds*1000)
            dstr = ""
        else:
            bstr = " {} bins of width {} ms".format(self.n_bins, self.ds*1000)
            dstr = " for a total of {} seconds.".format(self.n_bins*self.ds)
        return "<BinnedSpikeTrain:%s>%s" % (bstr, dstr)

    def __getitem__(self, idx):
        raise NotImplementedError(
            'BinnedSpikeTrain.__getitem__ not implemented yet')

    @property
    def centers(self):
        """(np.array) The bin centers (in seconds)."""
        return self._centers

    @property
    def data(self):
        """(np.array) The spike counts in all the bins.
        See also BinnedSpikeTrain.centers
        """
        return self._data

    @property
    def bins(self):
        """(np.array) The bin edges (in seconds)."""
        return self._bins

    @property
    def support(self):
        """(nelpy.EpochArray) The support of the underlying spiketrain
        (in seconds).
         """
        return self._support

    @property
    def binnedSupport(self):
        """(np.array) The binned support of the binned spiketrain (in
        bin IDs) of shape (2, n_epochs).
        """
        return self._binnedSupport

    @property
    def lengths(self):
        """Lenghts of contiguous segments, in number of bins."""
        return self.binnedSupport[1,:] - self.binnedSupport[0,:] + 1

    @property
    def spiketrain(self):
        """(nelpy.SpikeTrain) The original spiketrain associated with
        the binned data.
        """
        return self._spiketrain

    @property
    def n_bins(self):
        """(int) The number of bins."""
        return len(self.centers)

    @property
    def isempty(self):
        """(bool) Empty BinnedSpikeTrain."""
        return len(self.centers) == 0

    @property
    def n_active(self):
        """Number of active units per time bin with shape (n_bins,)."""
        return self.data.clip(max=1)

    @property
    def ds(self):
        """(float) Bin width in seconds."""
        return self._ds

    @ds.setter
    def ds(self, val):
        if self._ds is not None:
            raise AttributeError("can't set attribute")
        else:
            try:
                if val <= 0:
                    pass
            except:
                raise TypeError("bin width must be a scalar")
            if val <= 0:
                raise ValueError("bin width must be positive")
            self._ds = val

    def _get_bins_to_cover_epoch(self, epoch, ds):
        """(np.array) Return bin edges to cover an epoch."""
        # start = ep.start - (ep.start % ds)
        # start = ep.start - (ep.start / ds - floor(ep.start / ds))
        # because e.g., 1 % 0.1 is messed up (precision error)
        start = ds * np.floor(epoch.start / ds)
        num = np.ceil((epoch.stop - start) / ds)
        stop = start + ds * num
        bins = np.linspace(start, stop, num+1)
        centers = bins[:-1] + np.diff(bins) / 2
        return bins, centers

    def _bin_spikes(self, spiketrain, epochArray, ds):
        b = []
        c = []
        s = []
        left_edges = []
        right_edges = []
        counter = 0
        for epoch in epochArray:
            bins, centers = self._get_bins_to_cover_epoch(epoch, ds)
            spike_counts, _ = np.histogram(
                spiketrain.time,
                bins=bins,
                density=False,
                range=(epoch.start,epoch.stop)
                ) # TODO: is it faster to limit range, or to cut out spikes?
            left_edges.append(counter)
            counter += len(centers) - 1
            right_edges.append(counter)
            counter += 1
            b.extend(bins.tolist())
            c.extend(centers.tolist())
            s.extend(spike_counts.tolist())
        self._bins = np.array(b)
        self._centers = np.array(c)
        self._data = np.array(s)
        self._binnedSupport = np.vstack(
            (np.array(left_edges),
             np.array(right_edges))
            )
#----------------------------------------------------------------------#
#======================================================================#


########################################################################
# class BinnedSpikeTrainArray
########################################################################
class BinnedSpikeTrainArray:
    """Binned spiketrain array.

    Parameters
    ----------
    fs : float, optional
        Sampling rate in Hz. If fs is passed as a parameter, then time
        is assumed to be in sample numbers instead of actual time.

    Attributes
    ----------
    time : np.array
        The start and stop times for each epoch. With shape (n_epochs, 2).
    """
    def __init__(self, spiketrainarray, *, ds=None):
        if not isinstance(spiketrainarray, SpikeTrainArray):
            raise TypeError(
                'spiketrainarray must be a nelpy.SpikeTrainArray object.')

        self._ds = None
        self._centers = np.array([])

        if ds is None:
            warnings.warn('no bin size was given, assuming 62.5 ms')
            ds = 0.0625

        # TODO: this is not a good empty object to return; fix it!
        # if no samples were received, return an empty BinnedSpikeTrain:
        if spiketrainarray.isempty:
            self.ds = ds
            return

        self._spiketrainarray = spiketrainarray # TODO: remove this if we don't need it, or decide that it's too wasteful
        self._support = spiketrainarray.support
        self.ds = ds

        self._bin_spikes(
            spiketrainarray=spiketrainarray,
            epochArray=self.support,
            ds=ds
            )

    def __repr__(self):
        if self.isempty:
            return "<empty BinnedSpikeTrainArray>"
        ustr = " {} units in".format(self.n_units)
        if self.n_bins == 1:
            bstr = " {} bin of width {} ms".format(self.n_bins, self.ds*1000)
            dstr = ""
        else:
            bstr = " {} bins of width {} ms".format(self.n_bins, self.ds*1000)
            dstr = " for a total of {} seconds.".format(self.n_bins*self.ds)
        return "<BinnedSpikeTrainArray:%s%s>%s" % (ustr, bstr, dstr)

    def __getitem__(self, idx):
        raise NotImplementedError(
            'BinnedSpikeTrain.__getitem__ not implemented yet')

    @property
    def centers(self):
        """(np.array) The bin centers (in seconds)."""
        return self._centers

    @property
    def data(self):
        """(np.array) The spike counts in all the bins.
        See also BinnedSpikeTrain.centers
        """
        return self._data

    @property
    def bins(self):
        """(np.array) The bin edges (in seconds)."""
        return self._bins

    @property
    def n_units(self):
        """(int) The number of units."""
        return self.data.shape[0]

    @property
    def support(self):
        """(nelpy.EpochArray) The support of the underlying spiketrain
        (in seconds).
         """
        return self._support

    @property
    def binnedSupport(self):
        """(np.array) The binned support of the binned spiketrain (in
        bin IDs) of shape (2, n_epochs).
        """
        return self._binnedSupport

    @property
    def lengths(self):
        """Lenghts of contiguous segments, in number of bins."""
        return self.binnedSupport[1,:] - self.binnedSupport[0,:] + 1

    @property
    def spiketrainarray(self):
        """(nelpy.SpikeTrain) The original spiketrain associated with
        the binned data.
        """
        return self._spiketrainarray

    @property
    def n_bins(self):
        """(int) The number of bins."""
        return len(self.centers)

    @property
    def isempty(self):
        """(bool) Empty BinnedSpikeTrain."""
        return len(self.centers) == 0

    @property
    def ds(self):
        """(float) Bin width in seconds."""
        return self._ds

    @ds.setter
    def ds(self, val):
        if self._ds is not None:
            raise AttributeError("can't set attribute")
        else:
            try:
                if val <= 0:
                    pass
            except:
                raise TypeError("bin width must be a scalar")
            if val <= 0:
                raise ValueError("bin width must be positive")
            self._ds = val

    def _get_bins_to_cover_epoch(self, epoch, ds):
        """(np.array) Return bin edges to cover an epoch."""
        # start = ep.start - (ep.start % ds)
        # start = ep.start - (ep.start / ds - floor(ep.start / ds))
        # because e.g., 1 % 0.1 is messed up (precision error)
        start = ds * np.floor(epoch.start / ds)
        num = np.ceil((epoch.stop - start) / ds)
        stop = start + ds * num
        bins = np.linspace(start, stop, num+1)
        centers = bins[:-1] + np.diff(bins) / 2
        return bins, centers

    def _bin_spikes(self, spiketrainarray, epochArray, ds):
        b = []
        c = []
        s = []
        for nn in range(spiketrainarray.n_units):
            s.append([])
        left_edges = []
        right_edges = []
        counter = 0
        for epoch in epochArray:
            bins, centers = self._get_bins_to_cover_epoch(epoch, ds)
            for uu, spiketraintimes in enumerate(spiketrainarray.time):
                spike_counts, _ = np.histogram(
                    spiketraintimes,
                    bins=bins,
                    density=False,
                    range=(epoch.start,epoch.stop)
                    ) # TODO: is it faster to limit range, or to cut out spikes?
                s[uu].extend(spike_counts.tolist())
            left_edges.append(counter)
            counter += len(centers) - 1
            right_edges.append(counter)
            counter += 1
            b.extend(bins.tolist())
            c.extend(centers.tolist())
        self._bins = np.array(b)
        self._centers = np.array(c)
        self._data = np.array(s)
        self._binnedSupport = np.vstack(
            (np.array(left_edges),
             np.array(right_edges))
            )

    @property
    def n_active(self):
        """Number of active units per time bin with shape (n_bins,)."""
        # TODO: profile several alternatves. Could use data > 0, or
        # other numpy methods to get a more efficient implementation:
        return self.data.clip(max=1).sum(axis=0)

#----------------------------------------------------------------------#
#======================================================================#

# count number of spikes in an interval:
        # spks_bin, bins = np.histogram(st_array/fs, bins=num_bins, density=False, range=(0,maxtime))
>>>>>>> 69667fb6
<|MERGE_RESOLUTION|>--- conflicted
+++ resolved
@@ -1,827 +1,3 @@
-<<<<<<< HEAD
-import warnings
-import numpy as np
-# from shapely.geometry import Point
-
-class EpochArray:
-    """An array of epochs, where each epoch has a start and stop time.
-
-    Parameters
-    ----------
-    samples : np.array
-        If shape (n_epochs, 1) or (n_epochs,), the start time for each epoch.
-        If shape (n_epochs, 2), the start and stop times for each epoch.
-    fs : float, optional
-        Sampling rate in Hz. If fs is passed as a parameter, then time is assumed to 
-        be in sample numbers instead of actual time.
-    duration : np.array, float, or None, optional
-        The length of the epoch. If (float) then the same duration is assumed for every epoch.
-    meta : dict, optional
-        Metadata associated with spiketrain.
-
-    Attributes
-    ----------
-    time : np.array
-        The start and stop times for each epoch. With shape (n_epochs, 2).
-    samples : np.array
-        The start and stop samples for each epoch. With shape (n_epochs, 2).
-    fs: float
-        Sampling frequency (Hz).
-    meta : dict
-        Metadata associated with spiketrain.
-
-    """
-
-    def __init__(self, samples, *, fs=None, duration=None, meta=None):
-
-        # if no samples were received, return an empty EpochArray:
-        if len(samples) == 0:
-            self.samples = np.array([])
-            self.time = np.array([])
-            self._fs = None
-            self._meta = None
-            return
-
-        samples = np.squeeze(samples)
-
-        # TODO: what exactly does this do? In which case is this useful? I mean, the zero dim thing?
-        if samples.ndim == 0:
-            samples = samples[..., np.newaxis]
-
-        if samples.ndim > 2:
-            raise ValueError("samples must be a 1D or a 2D vector")
-
-        if fs is not None:
-            try:
-                if fs <= 0:
-                    raise ValueError("sampling rate must be positive")
-            except:
-                # why is this raised when above ValueError is raised as well?
-                raise TypeError("sampling rate must be a scalar")
-
-        if duration is not None:
-            duration = np.squeeze(duration).astype(float)
-            if duration.ndim == 0:
-                duration = duration[..., np.newaxis]
-
-            if samples.ndim == 2 and duration.ndim == 1:
-                raise ValueError(
-                    "duration not allowed when using start and stop times")
-
-            if len(duration) > 1:
-                if samples.ndim == 1 and samples.shape[0] != duration.shape[0]:
-                    raise ValueError(
-                        "must have same number of time and duration samples")
-
-            if samples.ndim == 1 and duration.ndim == 1:
-                stop_epoch = samples + duration
-                samples = np.hstack(
-                    (samples[..., np.newaxis], stop_epoch[..., np.newaxis]))
-
-        if samples.ndim == 1 and duration is None:
-            samples = samples[..., np.newaxis]
-
-        if samples.ndim == 2 and samples.shape[1] != 2:
-            samples = np.hstack(
-                (samples[0][..., np.newaxis], samples[1][..., np.newaxis]))
-
-        if samples[:, 0].shape[0] != samples[:, 1].shape[0]:
-            raise ValueError(
-                "must have the same number of start and stop times")
-
-        # TODO: what if start == stop? what will this break? This situation can arise
-        # automatically when slicing a spike train with one or no spikes, for example
-        # in which case the automatically inferred support is a delta dirac
-        if samples.ndim == 2 and np.any(samples[:, 1] - samples[:, 0] < 0):
-            raise ValueError("start must be less than or equal to stop")
-
-        # TODO: why not just sort in-place here? Why store sort_idx? Why do we explicitly sort epoch samples, but not spike times?
-        sort_idx = np.argsort(samples[:, 0])
-        samples = samples[sort_idx]
-
-        # TODO: already checked this; try tp refactor
-        if fs is not None:
-            self.samples = samples
-            self.time = samples / fs
-        else:
-            self.samples = samples
-            self.time = self.samples
-
-        self._fs = fs
-        self._meta = meta
-
-    def __repr__(self):
-        if self.isempty:
-            return "<empty EpochArray>"
-        if self.n_epochs > 1:
-            nstr = "%s epochs" % (self.n_epochs)
-        else:
-            nstr = "1 epoch"
-        dstr = "totaling %s seconds" % self.duration
-        return "<EpochArray: %s> %s" % (nstr, dstr)
-
-    def __getitem__(self, idx):
-        # TODO: add support for slices, ints, and EpochArrays
-
-        if isinstance(idx, EpochArray):
-            if idx.isempty:
-                return EpochArray([])
-            if idx.fs != self.fs:
-                epoch = self.intersect(epoch=EpochArray(idx.time * self.fs, fs=self.fs), boundaries=True)
-            else:
-                epoch = self.intersect(epoch=idx, boundaries=True) # what if fs of slicing epoch is different?
-            if epoch.isempty:
-                return EpochArray([])
-            return epoch
-        elif isinstance(idx, int):
-            try:
-                epoch = EpochArray(
-                    np.array([self.samples[idx,:]]), fs=self.fs, meta=self.meta)
-                return epoch
-            except: # index is out of bounds, so return an empty spiketrain
-                return EpochArray([])
-        elif isinstance(idx, slice):
-            start = idx.start
-            if start is None:
-                start = 0
-            if start >= self.n_epochs:
-                return EpochArray([])
-            stop = idx.stop
-            if stop is None:
-                stop = -1
-            else:
-                stop = np.min(np.array([stop - 1, self.n_epochs - 1]))
-            return EpochArray(np.array(
-                [self.samples[start:stop+1,:]]), fs=self.fs, meta=self.meta)
-        else:
-            raise TypeError(
-                'unsupported subsctipting type {}'.format(type(idx)))
-
-        return EpochArray([self.starts[idx], self.stops[idx]])
-
-    @property
-    def meta(self):
-        """Meta data associated with SpikeTrain."""
-        if self._meta is None:
-            warnings.warn("meta data is not available")
-        return self._meta
-
-    @meta.setter
-    def meta(self, val):
-        self._meta = val
-
-    @property
-    def fs(self):
-        """(float) Sampling frequency."""
-        if self._fs is None:
-            warnings.warn("No sampling frequency has been specified!")
-        return self._fs
-
-    @fs.setter
-    def fs(self, val):
-        try:
-            if val <= 0:
-                pass
-        except:
-            raise TypeError("sampling rate must be a scalar")
-        if val <= 0:
-            raise ValueError("sampling rate must be positive")
-
-        if self._fs != val:
-            warnings.warn(
-                "Sampling frequency has been updated! This will modify the spike times.")
-        self._fs = val
-        self.time = self.samples / val
-
-    @property
-    def centers(self):
-        """(np.array) The center of each epoch."""
-        if self.isempty:
-            return []
-        return np.mean(self.time, axis=1)
-
-    @property
-    def durations(self):
-        """(np.array) The duration of each epoch."""
-        if self.isempty:
-            return 0
-        return self.time[:, 1] - self.time[:, 0]
-
-    @property
-    def duration(self):
-        """(float) The total duration of the epoch array."""
-        if self.isempty:
-            return 0
-        return np.array(self.time[:, 1] - self.time[:, 0]).sum()
-
-    @property
-    def starts(self):
-        """(np.array) The start of each epoch."""
-        if self.isempty:
-            return []
-        return self.time[:, 0]
-
-    @property
-    def _sampleStarts(self):
-        """(np.array) The start of each epoch, in samples"""
-        if self.isempty:
-            return []
-        return self.samples[:, 0]
-
-    @property
-    def start(self):
-        """(np.array) The start of the first epoch."""
-        if self.isempty:
-            return []
-        return self.time[:, 0][0]
-
-    @property
-    def _sampleStart(self):
-        """(np.array) The start of the first epoch, in samples"""
-        if self.isempty:
-            return []
-        return self.samples[:, 0][0]
-
-    @property
-    def stops(self):
-        """(np.array) The stop of each epoch."""
-        if self.isempty:
-            return []
-        return self.time[:, 1]
-
-    @property
-    def _sampleStops(self):
-        """(np.array) The stop of each epoch, in samples"""
-        if self.isempty:
-            return []
-        return self.samples[:, 1]
-
-    @property
-    def stop(self):
-        """(np.array) The stop of the last epoch."""
-        if self.isempty:
-            return []
-        return self.time[:, 1][-1]
-
-    @property
-    def _sampleStop(self):
-        """(np.array) The stop of the first epoch, in samples"""
-        return self.samples[:, 0][0]
-
-    @property
-    def n_epochs(self):
-        """(int) The number of epochs."""
-        if self.isempty:
-            return 0
-        return len(self.time[:, 0])
-
-    @property
-    def isempty(self):
-        """(bool) Empty SpikeTrain."""
-        if len(self.time) == 0:
-            empty = True
-        else:
-            empty = False
-        return empty
-
-    def copy(self):
-        """(EpochArray) Returns a copy of the current epoch array."""
-        new_starts = np.array(self._sampleStarts)
-        new_stops = np.array(self._sampleStops)
-        return EpochArray(new_starts, duration=new_stops - new_starts, fs=self.fs, meta=self.meta)
-
-    def intersect(self, epoch, boundaries=True, meta=None):
-        """Finds intersection (overlap) between two sets of epoch arrays. Sampling rates can be different.
-        Parameters
-        ----------
-        epoch : nelpy.EpochArray
-        boundaries : bool
-            If True, limits start, stop to epoch start and stop.
-        meta : dict, optional
-            New dictionary of meta data for epoch ontersection.
-        Returns
-        -------
-        intersect_epochs : nelpy.EpochArray
-        """
-        if self.isempty or epoch.isempty:
-            warnings.warn('epoch intersection is empty')
-            return EpochArray([], duration=[], meta=meta)
-
-        new_starts = []
-        new_stops = []
-        epoch_a = self.copy().merge()
-        epoch_b = epoch.copy().merge()
-
-        for aa in epoch_a.time:
-            for bb in epoch_b.time:
-                if (aa[0] <= bb[0] < aa[1]) and (aa[0] < bb[1] <= aa[1]):
-                    new_starts.append(bb[0])
-                    new_stops.append(bb[1])
-                elif (aa[0] < bb[0] < aa[1]) and (aa[0] < bb[1] > aa[1]):
-                    new_starts.append(bb[0])
-                    if boundaries:
-                        new_stops.append(aa[1])
-                    else:
-                        new_stops.append(bb[1])
-                elif (aa[0] > bb[0] < aa[1]) and (aa[0] < bb[1] < aa[1]):
-                    if boundaries:
-                        new_starts.append(aa[0])
-                    else:
-                        new_starts.append(bb[0])
-                    new_stops.append(bb[1])
-                elif (aa[0] >= bb[0] < aa[1]) and (aa[0] < bb[1] >= aa[1]):
-                    if boundaries:
-                        new_starts.append(aa[0])
-                        new_stops.append(aa[1])
-                    else:
-                        new_starts.append(bb[0])
-                        new_stops.append(bb[1])
-
-        if not boundaries:
-            new_starts = np.unique(new_starts)
-            new_stops = np.unique(new_stops)
-
-        if self.fs != epoch.fs:
-            warnings.warn(
-                'sampling rates are different; intersecting along time only and throwing away fs')
-            return EpochArray(np.hstack([np.array(new_starts)[..., np.newaxis],
-                                         np.array(new_stops)[..., np.newaxis]]), fs=None, meta=meta)
-        elif self.fs is None:
-            return EpochArray(np.hstack([np.array(new_starts)[..., np.newaxis],
-                                         np.array(new_stops)[..., np.newaxis]]), fs=None, meta=meta)
-        else:
-            return EpochArray(np.hstack([np.array(new_starts)[..., np.newaxis],
-                                         np.array(new_stops)[..., np.newaxis]]) * self.fs, fs=self.fs, meta=meta)
-
-    def merge(self, gap=0.0):
-        """Merges epochs that are close or overlapping.
-        Parameters
-        ----------
-        gap : float, optional
-            Amount (in time) to consider epochs close enough to merge.
-            Defaults to 0.0 (no gap).
-        Returns
-        -------
-        merged_epochs : nelpy.EpochArray
-        """
-        if self.isempty:
-            return self
-
-        if gap < 0:
-            raise ValueError("gap cannot be negative")
-
-        epoch = self.copy()
-
-        if self.fs is not None:
-            gap = gap * self.fs
-
-        stops = epoch._sampleStops[:-1] + gap
-        starts = epoch._sampleStarts[1:]
-        to_merge = (stops - starts) >= 0
-
-        new_starts = [epoch._sampleStarts[0]]
-        new_stops = []
-
-        next_stop = epoch._sampleStops[0]
-        for i in range(epoch.time.shape[0] - 1):
-            this_stop = epoch._sampleStops[i]
-            next_stop = max(next_stop, this_stop)
-            if not to_merge[i]:
-                new_stops.append(next_stop)
-                new_starts.append(epoch._sampleStarts[i + 1])
-
-        new_stops.append(epoch._sampleStops[-1])
-
-        new_starts = np.array(new_starts)
-        new_stops = np.array(new_stops)
-
-        return EpochArray(new_starts, duration=new_stops - new_starts, fs=self.fs, meta=self.meta)
-
-    def expand(self, amount, direction='both'):
-        """Expands epoch by the given amount.
-        Parameters
-        ----------
-        amount : float
-            Amount (in time) to expand each epoch.
-        direction : str
-            Can be 'both', 'start', or 'stop'. This specifies
-            which direction to resize epoch.
-        Returns
-        -------
-        expanded_epochs : nelpy.EpochArray
-        """
-        if direction == 'both':
-            resize_starts = self.time[:, 0] - amount
-            resize_stops = self.time[:, 1] + amount
-        elif direction == 'start':
-            resize_starts = self.time[:, 0] - amount
-            resize_stops = self.time[:, 1]
-        elif direction == 'stop':
-            resize_starts = self.time[:, 0]
-            resize_stops = self.time[:, 1] + amount
-        else:
-            raise ValueError("direction must be 'both', 'start', or 'stop'")
-
-        return EpochArray(np.hstack((resize_starts[..., np.newaxis],
-                                     resize_stops[..., np.newaxis])))
-
-    def shrink(self, amount, direction='both'):
-        """Shrinks epoch by the given amount.
-        Parameters
-        ----------
-        amount : float
-            Amount (in time) to shrink each epoch.
-        direction : str
-            Can be 'both', 'start', or 'stop'. This specifies
-            which direction to resize epoch.
-        Returns
-        -------
-        shrinked_epochs : nelpy.EpochArray
-        """
-        both_limit = min(self.durations / 2)
-        if amount > both_limit and direction == 'both':
-            raise ValueError("shrink amount too large")
-
-        single_limit = min(self.durations)
-        if amount > single_limit and direction != 'both':
-            raise ValueError("shrink amount too large")
-
-        return self.expand(-amount, direction)
-
-    def join(self, epoch, meta=None):
-        """Combines [and merges] two sets of epochs. Epochs can have different sampling rates.
-        Parameters
-        ----------
-        epoch : nelpy.EpochArray
-        meta : dict, optional
-            New meta data dictionary describing the joined epochs.
-        Returns
-        -------
-        joined_epochs : nelpy.EpochArray
-        """
-
-        if self.isempty:
-            return epoch
-        if epoch.isempty:
-            return self
-
-        if self.fs != epoch.fs:
-            warnings.warn(
-                'sampling rates are different; joining along time only and throwing away fs')
-            join_starts = np.concatenate((self.time[:, 0], epoch.time[:, 0]))
-            join_stops = np.concatenate((self.time[:, 1], epoch.time[:, 1]))
-            #TODO: calling merge() just once misses some instances. 
-            # I haven't looked carefully enough to know which edge cases these are... 
-            # merge() should therefore be checked!
-            # return EpochArray(join_starts, fs=None, duration=join_stops - join_starts, meta=meta).merge().merge()
-            return EpochArray(join_starts, fs=None, duration=join_stops - join_starts, meta=meta)
-        else:
-            join_starts = np.concatenate(
-                (self.samples[:, 0], epoch.samples[:, 0]))
-            join_stops = np.concatenate(
-                (self.samples[:, 1], epoch.samples[:, 1]))
-
-        # return EpochArray(join_starts, fs=self.fs, duration=join_stops - join_starts, meta=meta).merge().merge()
-        return EpochArray(join_starts, fs=self.fs, duration=join_stops - join_starts, meta=meta)
-
-        def contains(self, value):
-        """Checks whether value is in any epoch.
-
-        Parameters
-        ----------
-        epochs: nelpy.EpochArray
-        value: float or int
-
-        Returns
-        -------
-        boolean
-
-        """
-        # TODO: consider vectorizing this loop, which should increase speed, but also greatly increase memory?
-        # alternatively, if we could assume something about epochs being sorted, this can also be made much faster than the current O(N)
-        for start, stop in zip(self.starts, self.stops):
-            if start <= value <= stop:
-                return True
-        return False
-
-
-class SpikeTrain:
-    """A set of spike times associated with an individual putative neuron.
-
-    Parameters
-    ----------
-    samples : np.array(dtype=np.float64)
-    fs : float, optional
-        Sampling rate in Hz. If fs is passed as a parameter, then time is assumed to 
-        be in sample numbers instead of actual time.
-    support : EpochArray, optional
-        EpochArray array on which spiketrain is defined. Default is [0, last spike] inclusive.
-    label : str or None, optional
-        Information pertaining to the source of the spiketrain.
-    cell_type : str or other, optional
-        Identified cell type indicator, e.g., 'pyr', 'int'.
-    meta : dict
-        Metadata associated with spiketrain.
-
-    Attributes
-    ----------
-    time : np.array(dtype=np.float64)
-        With shape (n_samples,). Always in seconds.
-    samples : np.array(dtype=np.float64)
-        With shape (n_samples,). Sample numbers corresponding to spike times, if available.
-    support : EpochArray on which spiketrain is defined.
-    n_spikes: integer
-        Number of spikes in SpikeTrain.
-    fs: float
-        Sampling frequency (Hz).
-    cell_type : str or other
-        Identified cell type.
-    label : str or None
-        Information pertaining to the source of the spiketrain.
-    meta : dict
-        Metadata associated with spiketrain.
-    """
-
-    def __init__(self, samples, fs=None, support=None, label=None, cell_type=None, meta=None):
-        samples = np.squeeze(samples)
-
-        if samples.shape == (): #TODO: doesn't this mean it's empty?
-            samples = samples[..., np.newaxis]
-
-        if samples.ndim != 1:
-            raise ValueError("samples must be a vector")
-
-        if fs is not None:
-            try:
-                if fs <= 0:
-                    raise ValueError("sampling rate must be positive")
-            except:
-                # why is this raised when above ValueError is raised as well?
-                raise TypeError("sampling rate must be a scalar")
-
-        if label is not None and not isinstance(label, str):
-            raise ValueError("label must be a string")
-
-        if fs is not None:
-            time = samples / fs
-        else:
-            time = samples
-
-        if len(samples) > 0:
-            if support is None:
-                self.support = EpochArray(np.array([0, samples[-1]]), fs=fs)
-            else:
-                # restrict spikes to only those within the spiketrain's
-                # support:
-                self.support = support
-                indices = []
-                for eptime in self.support.time:
-                    t_start = eptime[0]
-                    t_stop = eptime[1]
-                    indices.append((time >= t_start) & (time <= t_stop))
-                indices = np.any(np.column_stack(indices), axis=1)
-                if np.count_nonzero(indices) < len(samples):
-                    warnings.warn(
-                        'ignoring spikes outside of spiketrain support')
-                samples = samples[indices]
-                time = time[indices]
-        else: #TODO: we could have handled this earlier, right?
-            self.support = EpochArray([])
-            self.time = np.array([])
-
-        self.samples = samples
-        self.time = time
-
-        self._fs = fs
-        self.label = label
-        self._cell_type = cell_type
-        self._meta = meta
-
-    def __repr__(self):
-        if self.isempty:
-            return "<empty SpikeTrain>"
-        if self.fs is not None:
-            fsstr = " at %s Hz" % self.fs
-        else:
-            fsstr = ""
-        if self.label is not None:
-            labelstr = " from %s" % self.label
-        else:
-            labelstr = ""
-        if self.cell_type is not None:
-            typestr = "[%s]" % self.cell_type
-        else:
-            typestr = ""
-
-        return "<SpikeTrain%s: %s spikes%s>%s" % (typestr, self.n_spikes, fsstr, labelstr)
-
-    def __getitem__(self, idx):
-        if isinstance(idx, EpochArray):
-            if idx.isempty:
-                return SpikeTrain([])
-            epoch = self.support.intersect(idx, boundaries=True)
-            if epoch.isempty:
-                return SpikeTrain([])
-            indices = []
-            for eptime in epoch.time:
-                t_start = eptime[0]
-                t_stop = eptime[1]
-                indices.append((self.time >= t_start) & (self.time <= t_stop))
-            indices = np.any(np.column_stack(indices), axis=1)
-            return SpikeTrain(self.samples[indices],
-                              fs=self.fs,
-                              support=epoch,
-                              label=self.label,
-                              cell_type=self.cell_type,
-                              meta=self.meta)
-        elif isinstance(idx, int):
-            try:
-                epoch = EpochArray(
-                    np.array([self.samples[idx], self.samples[idx]]), fs=self.fs, meta=self.meta)
-            except: # index is out of bounds, so return an empty spiketrain
-                epoch = EpochArray([])
-                return SpikeTrain([], support=epoch)
-            return SpikeTrain(self.samples[idx],
-                              fs=self.fs,
-                              support=epoch,
-                              label=self.label,
-                              cell_type=self.cell_type,
-                              meta=self.meta)
-        elif isinstance(idx, slice):
-            start = idx.start
-            if start is None:
-                start = 0
-            if start >= self.n_spikes:
-                return SpikeTrain([],
-                                  fs=self.fs,
-                                  support=None,
-                                  label=self.label,
-                                  cell_type=self.cell_type,
-                                  meta=self.meta)
-            stop = idx.stop
-            if stop is None:
-                stop = -1
-            else:
-                stop = np.min(np.array([stop - 1, self.n_spikes - 1]))
-            epoch = EpochArray(np.array(
-                [self.samples[start], self.samples[stop]]), fs=self.fs, meta=self.meta)
-            return SpikeTrain(self.samples[idx],
-                              fs=self.fs,
-                              support=epoch,
-                              label=self.label,
-                              cell_type=self.cell_type,
-                              meta=self.meta)
-        else:
-            raise TypeError(
-                'unsupported subsctipting type {}'.format(type(idx)))
-
-    @property
-    def n_spikes(self):
-        """(int) The number of spikes."""
-        return len(self.time)
-
-    @property
-    def isempty(self):
-        """(bool) Empty SpikeTrain."""
-        if len(self.time) == 0:
-            empty = True
-        else:
-            empty = False
-        return empty
-
-    @property
-    def issorted(self):
-        """(bool) Sorted SpikeTrain."""
-
-        from itertools import tee
-
-        def pairwise(iterable):
-            a, b = tee(iterable)
-            next(b, None)
-            return zip(a, b)
-
-        def is_sorted(iterable, key=lambda a, b: a <= b):
-            return all(key(a, b) for a, b in pairwise(iterable))
-
-        return is_sorted(self.samples)
-
-    @property
-    def cell_type(self):
-        """The neuron cell type."""
-        if self._cell_type is None:
-            warnings.warn("Cell type has not yet been specified!")
-        return self._cell_type
-
-    @cell_type.setter
-    def cell_type(self, val):
-        self._cell_type = val
-
-    @property
-    def meta(self):
-        """Meta information associated with SpikeTrain."""
-        if self._meta is None:
-            warnings.warn("meta data is not available")
-        return self._meta
-
-    @meta.setter
-    def meta(self, val):
-        self._meta = val
-
-    @property
-    def fs(self):
-        """(float) Sampling frequency."""
-        if self._fs is None:
-            warnings.warn("No sampling frequency has been specified!")
-        return self._fs
-
-    @fs.setter
-    def fs(self, val):
-        try:
-            if val <= 0:
-                pass
-        except:
-            raise TypeError("sampling rate must be a scalar")
-        if val <= 0:
-            raise ValueError("sampling rate must be positive")
-
-        if self._fs != val:
-            warnings.warn(
-                "Sampling frequency has been updated! This will modify the spike times.")
-        self._fs = val
-        self.time = self.samples / val
-
-    def time_slice(self, t_start, t_stop):
-        """Creates a new nelpy.SpikeTrain corresponding to the time slice of
-        the original between (and including) times t_start and t_stop. Setting
-        either parameter to None uses infinite endpoints for the time interval.
-
-        Parameters
-        ----------
-        spikes : nelpy.SpikeTrain
-        t_start : float
-        t_stop : float
-
-        Returns
-        -------
-        sliced_spikes : nelpy.SpikeTrain
-        """
-        if t_start is None:
-            t_start = -np.inf
-        if t_stop is None:
-            t_stop = np.inf
-
-        if t_start > t_stop:
-            raise ValueError("t_start cannot be greater than t_stop")
-
-        indices = (self.time >= t_start) & (self.time <= t_stop)
-
-        return self[indices]
-
-    def time_slices(self, t_starts, t_stops):
-        """Creates a new object corresponding to the time slice of
-        the original between (and including) times t_start and t_stop. Setting
-        either parameter to None uses infinite endpoints for the time interval.
-
-        Parameters
-        ----------
-        spiketrain : nelpy.SpikeTrain
-        t_starts : list of floats
-        t_stops : list of floats
-
-        Returns
-        -------
-        sliced_spiketrain : nelpy.SpikeTrain
-        """
-
-        # todo: check if any stops are before starts, like in EpochArray class
-        if len(t_starts) != len(t_stops):
-            raise ValueError("must have same number of start and stop times")
-
-        indices = []
-        for t_start, t_stop in zip(t_starts, t_stops):
-            indices.append((self.time >= t_start) & (self.time <= t_stop))
-        indices = np.any(np.column_stack(indices), axis=1)
-
-        return self[indices]
-
-    def shift(self, time_offset, fs=None):
-        """Creates a new object corresponding to the original spike train, but
-        shifted by time_offset (can be positive or negative).
-
-        Parameters
-        ----------
-        spiketrain : nelpy.SpikeTrain
-        time_offset : float
-            Time offset, either in actual time (default) or in sample numbers if fs is specified.
-        fs : float, optional
-            Sampling frequency.
-
-        Returns
-        -------
-        spiketrain : nelpy.SpikeTrain
-        """
-        warnings.warn("SpikeTrain.shift() has not been implemented yet!")
-=======
 #encoding : utf-8
 """This file contains the core nelpy object definitions:
  * EventArray
@@ -2763,5 +1939,4 @@
 #======================================================================#
 
 # count number of spikes in an interval:
-        # spks_bin, bins = np.histogram(st_array/fs, bins=num_bins, density=False, range=(0,maxtime))
->>>>>>> 69667fb6
+        # spks_bin, bins = np.histogram(st_array/fs, bins=num_bins, density=False, range=(0,maxtime))